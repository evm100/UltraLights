#include "effect.h"
#include "ul_ws_engine.h"
#include "cJSON.h"
#include <stdlib.h>

void solid_init(void) { (void)0; }

void solid_apply_params(int strip, const cJSON* params) {
<<<<<<< HEAD
    if (!params || !cJSON_IsArray(params) || cJSON_GetArraySize(params) < 3) return;

    uint8_t r = (uint8_t)cJSON_GetArrayItem(params, 0)->valueint;
    uint8_t g = (uint8_t)cJSON_GetArrayItem(params, 1)->valueint;
    uint8_t b = (uint8_t)cJSON_GetArrayItem(params, 2)->valueint;
=======
    if (!params || !cJSON_IsArray(params) || cJSON_GetArraySize(params) == 0) return;
    uint8_t r = 0, g = 0, b = 0;

    const cJSON* first = cJSON_GetArrayItem(params, 0);
    if (cJSON_IsString(first)) {
        const char* s = first->valuestring;
        if (s && s[0] == '#') ++s;
        unsigned long v = strtoul(s, NULL, 16);
        r = (v >> 16) & 0xFF;
        g = (v >> 8) & 0xFF;
        b = v & 0xFF;
    } else if (cJSON_GetArraySize(params) >= 3) {
        r = (uint8_t)cJSON_GetArrayItem(params, 0)->valueint;
        g = (uint8_t)cJSON_GetArrayItem(params, 1)->valueint;
        b = (uint8_t)cJSON_GetArrayItem(params, 2)->valueint;
    } else {
        return;
    }
>>>>>>> d91dda9e

    ul_ws_set_solid_rgb(strip, r, g, b);
}

void solid_render(uint8_t* frame_rgb, int pixels, int frame_idx) {
    (void)frame_idx;
    int strip = ul_ws_effect_current_strip();
    uint8_t r, g, b;
    ul_ws_get_solid_rgb(strip, &r, &g, &b);
    for (int i = 0; i < pixels; ++i) {
        frame_rgb[3*i+0] = r;
        frame_rgb[3*i+1] = g;
        frame_rgb[3*i+2] = b;
    }
}<|MERGE_RESOLUTION|>--- conflicted
+++ resolved
@@ -6,32 +6,11 @@
 void solid_init(void) { (void)0; }
 
 void solid_apply_params(int strip, const cJSON* params) {
-<<<<<<< HEAD
     if (!params || !cJSON_IsArray(params) || cJSON_GetArraySize(params) < 3) return;
 
     uint8_t r = (uint8_t)cJSON_GetArrayItem(params, 0)->valueint;
     uint8_t g = (uint8_t)cJSON_GetArrayItem(params, 1)->valueint;
     uint8_t b = (uint8_t)cJSON_GetArrayItem(params, 2)->valueint;
-=======
-    if (!params || !cJSON_IsArray(params) || cJSON_GetArraySize(params) == 0) return;
-    uint8_t r = 0, g = 0, b = 0;
-
-    const cJSON* first = cJSON_GetArrayItem(params, 0);
-    if (cJSON_IsString(first)) {
-        const char* s = first->valuestring;
-        if (s && s[0] == '#') ++s;
-        unsigned long v = strtoul(s, NULL, 16);
-        r = (v >> 16) & 0xFF;
-        g = (v >> 8) & 0xFF;
-        b = v & 0xFF;
-    } else if (cJSON_GetArraySize(params) >= 3) {
-        r = (uint8_t)cJSON_GetArrayItem(params, 0)->valueint;
-        g = (uint8_t)cJSON_GetArrayItem(params, 1)->valueint;
-        b = (uint8_t)cJSON_GetArrayItem(params, 2)->valueint;
-    } else {
-        return;
-    }
->>>>>>> d91dda9e
 
     ul_ws_set_solid_rgb(strip, r, g, b);
 }
