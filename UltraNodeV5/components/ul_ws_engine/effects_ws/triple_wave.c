--- conflicted
+++ resolved
@@ -6,38 +6,24 @@
 #define M_PI 3.14159265358979323846
 #endif
 
-<<<<<<< HEAD
 #define NUM_STRIPS 2
-=======
->>>>>>> bb192094
+
 #define NUM_WAVES 3
 
 typedef struct {
     uint8_t r, g, b;
     float wavelength;
-<<<<<<< HEAD
     float freq;
 } wave_cfg_t;
 
 static wave_cfg_t s_waves[NUM_STRIPS][NUM_WAVES];
-=======
-    float velocity;
-} wave_cfg_t;
 
-/* Fixed configuration for the three color waves */
-static const wave_cfg_t s_waves[NUM_WAVES] = {
-    {255, 0,   0, 30.0f, 0.20f}, // red wave
-    {0,   255, 0, 45.0f, 0.15f}, // green wave
-    {0,   0, 255, 60.0f, 0.10f}  // blue wave
-};
->>>>>>> bb192094
 
 void triple_wave_init(void) {
     // no initialization required
 }
 
 void triple_wave_apply_params(int strip, const cJSON* params) {
-<<<<<<< HEAD
     if (strip < 0 || strip >= NUM_STRIPS) return;
     if (!params || !cJSON_IsArray(params) || cJSON_GetArraySize(params) < NUM_WAVES * 5) return;
     for (int w = 0; w < NUM_WAVES; ++w) {
@@ -63,22 +49,6 @@
             r += intensity * cfg->r;
             g += intensity * cfg->g;
             b += intensity * cfg->b;
-=======
-    (void)strip;
-    (void)params; // effect has fixed parameters
-}
-
-void triple_wave_render(uint8_t* frame_rgb, int pixels, int frame_idx) {
-    for (int i = 0; i < pixels; ++i) {
-        float r = 0.0f, g = 0.0f, b = 0.0f;
-        for (int w = 0; w < NUM_WAVES; ++w) {
-            float pos = (float)i / s_waves[w].wavelength;
-            float phase = 2.0f * (float)M_PI * (pos - frame_idx * s_waves[w].velocity);
-            float intensity = (sinf(phase) + 1.0f) * 0.5f; // 0..1
-            r += intensity * s_waves[w].r;
-            g += intensity * s_waves[w].g;
-            b += intensity * s_waves[w].b;
->>>>>>> bb192094
         }
         if (r > 255.0f) r = 255.0f;
         if (g > 255.0f) g = 255.0f;
