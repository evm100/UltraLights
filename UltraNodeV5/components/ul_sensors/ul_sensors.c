--- conflicted
+++ resolved
@@ -9,10 +9,7 @@
 #include "esp_rom_sys.h"
 #include "ul_task.h"
 #include "ul_white_engine.h"
-<<<<<<< HEAD
 #include <string.h>
-=======
->>>>>>> bcde0eb5
 
 static const char* TAG = "ul_sensors";
 
@@ -24,7 +21,6 @@
 static int64_t ultra_until = 0;
 static uint8_t saved_brightness = 0;
 static bool brightness_override = false;
-<<<<<<< HEAD
 static ul_motion_state_t current_state = UL_MOTION_NONE;
 
 typedef struct {
@@ -60,9 +56,6 @@
     }
 }
 
-=======
-
->>>>>>> bcde0eb5
 static void set_until(volatile int64_t* until_var, int seconds) {
     *until_var = esp_timer_get_time() + (int64_t)seconds * 1000000LL;
 }
@@ -135,11 +128,8 @@
 
         bool was_ultra = is_active((int64_t*)&ultra_until);
         if (dist_mm > 0 && dist_mm < sonic_threshold_mm) {
-<<<<<<< HEAD
             // Only distances within the configured threshold count as motion.
             // Readings beyond the threshold are ignored entirely.
-=======
->>>>>>> bcde0eb5
             set_until(&ultra_until, sonic_motion_time_s);
         }
         bool ultra_now = is_active((int64_t*)&ultra_until);
@@ -149,8 +139,6 @@
             ul_mqtt_publish_motion("ultra", "MOTION_FAR");
         }
 #endif
-
-<<<<<<< HEAD
         bool pir_active = false;
         bool ultra_active = false;
 #if CONFIG_UL_PIR_ENABLED
@@ -166,16 +154,6 @@
         apply_motion_state(new_state);
 
         bool active = pir_active || ultra_active;
-=======
-        bool active = false;
-#if CONFIG_UL_PIR_ENABLED
-        active |= is_active((int64_t*)&pir_until);
-#endif
-#if CONFIG_UL_ULTRA_ENABLED
-        active |= is_active((int64_t*)&ultra_until);
-#endif
-
->>>>>>> bcde0eb5
         if (motion_on_channel >= 0) {
             if (active && !brightness_override) {
                 ul_white_ch_status_t st;
@@ -203,7 +181,6 @@
 void ul_sensors_set_cooldown(int seconds)
 {
     if (seconds < 1) seconds = 1;
-<<<<<<< HEAD
     if (seconds > 3600) seconds = 3600;
     pir_motion_time_s = sonic_motion_time_s = seconds;
 }
@@ -219,23 +196,6 @@
 {
     if (seconds < 1) seconds = 1;
     if (seconds > 3600) seconds = 3600;
-=======
-    if (seconds > 3600) seconds = 3600;
-    pir_motion_time_s = sonic_motion_time_s = seconds;
-}
-
-void ul_sensors_set_pir_motion_time(int seconds)
-{
-    if (seconds < 1) seconds = 1;
-    if (seconds > 3600) seconds = 3600;
-    pir_motion_time_s = seconds;
-}
-
-void ul_sensors_set_sonic_motion_time(int seconds)
-{
-    if (seconds < 1) seconds = 1;
-    if (seconds > 3600) seconds = 3600;
->>>>>>> bcde0eb5
     sonic_motion_time_s = seconds;
 }
 
@@ -250,7 +210,6 @@
 {
     if (ch < 0 || ch > 3) ch = -1;
     motion_on_channel = ch;
-<<<<<<< HEAD
 }
 
 void ul_sensors_set_motion_command(ul_motion_state_t state, const char* ws_cmd, const char* white_cmd)
@@ -264,8 +223,6 @@
         strncpy(motion_cmds[state].white, white_cmd, sizeof(motion_cmds[state].white)-1);
         motion_cmds[state].white[sizeof(motion_cmds[state].white)-1] = '\0';
     }
-=======
->>>>>>> bcde0eb5
 }
 
 
