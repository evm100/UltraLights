--- conflicted
+++ resolved
@@ -2,12 +2,9 @@
 #include "sdkconfig.h"
 #include <stdbool.h>
 
-<<<<<<< HEAD
 /* OTA functions are always available; CONFIG_UL_OTA_AUTO_CHECK controls
  * only the periodic background task.
  */
-=======
->>>>>>> eac9076e
 #ifdef __cplusplus
 extern "C" {
 #endif
