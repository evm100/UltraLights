#pragma once
#include "sdkconfig.h"
#include <stdbool.h>

<<<<<<< HEAD
=======
/* OTA functions are always available; CONFIG_UL_OTA_AUTO_CHECK controls
 * only the periodic background task.
 */
>>>>>>> 38062627
#ifdef __cplusplus
extern "C" {
#endif

<<<<<<< HEAD
=======
#if CONFIG_UL_OTA_ENABLED
void ul_ota_start(void);
void ul_ota_stop(void);
>>>>>>> 38062627
// Triggered via MQTT: ul/<node_id>/cmd/ota/check
void ul_ota_check_now(bool force);
#else
static inline void ul_ota_start(void) {}
static inline void ul_ota_stop(void) {}
static inline void ul_ota_check_now(bool force) {}
#endif

#ifdef __cplusplus
}
#endif<|MERGE_RESOLUTION|>--- conflicted
+++ resolved
@@ -1,23 +1,10 @@
 #pragma once
 #include "sdkconfig.h"
 #include <stdbool.h>
-
-<<<<<<< HEAD
-=======
-/* OTA functions are always available; CONFIG_UL_OTA_AUTO_CHECK controls
- * only the periodic background task.
- */
->>>>>>> 38062627
 #ifdef __cplusplus
 extern "C" {
 #endif
 
-<<<<<<< HEAD
-=======
-#if CONFIG_UL_OTA_ENABLED
-void ul_ota_start(void);
-void ul_ota_stop(void);
->>>>>>> 38062627
 // Triggered via MQTT: ul/<node_id>/cmd/ota/check
 void ul_ota_check_now(bool force);
 #else
