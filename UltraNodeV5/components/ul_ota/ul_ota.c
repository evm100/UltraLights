#include "ul_ota.h"

<<<<<<< HEAD
=======
#if CONFIG_UL_OTA_ENABLED
>>>>>>> fe3a3f88
#include "sdkconfig.h"
#include "esp_https_ota.h"
#include "esp_http_client.h"
#include "esp_log.h"
#include "esp_tls.h"
#include "freertos/FreeRTOS.h"
#include "freertos/task.h"
#include "ul_task.h"
#include "ul_core.h"
#include "ul_mqtt.h"
#include <string.h>
#include "esp_crt_bundle.h"
#include "mbedtls/x509_crt.h"

static const char* TAG = "ul_ota";
static TaskHandle_t s_ota_task = NULL;

static void log_ota_error_hint(esp_err_t err, esp_https_ota_handle_t handle)
{
    (void)handle; // unused on esp-idf versions without error-handle API

    int esp_tls_err = 0;
    int cert_verify_flags = 0;

    esp_tls_get_and_clear_last_error(NULL, &esp_tls_err, &cert_verify_flags);

    if (esp_tls_err || cert_verify_flags) {
        ESP_LOGW(TAG, "TLS err=%d, flags=0x%x", esp_tls_err, cert_verify_flags);
        if (esp_tls_err == ESP_ERR_ESP_TLS_CANNOT_RESOLVE_HOSTNAME) {
            ESP_LOGW(TAG, "DNS lookup failed. Check DNS server or set UL_OTA_SERVER_HOST");
        }
        if (cert_verify_flags & MBEDTLS_X509_BADCERT_EXPIRED) {
            ESP_LOGW(TAG, "Server certificate expired");
        }
        if (cert_verify_flags & MBEDTLS_X509_BADCERT_NOT_TRUSTED) {
            ESP_LOGW(TAG, "Certificate not trusted; verify CA bundle");
        }
        if (cert_verify_flags & MBEDTLS_X509_BADCERT_CN_MISMATCH) {
            ESP_LOGW(TAG, "Certificate common name mismatch");
        }
    }

    switch (err) {
        case ESP_ERR_HTTP_CONNECT:
            ESP_LOGW(TAG, "Connection failed. Verify server URL and network reachability");
            ESP_LOGW(TAG, "If using a local OTA server, ensure your router supports NAT hairpinning or set UL_OTA_SERVER_HOST to the LAN IP");
            break;
        case ESP_ERR_NO_MEM:
            ESP_LOGW(TAG, "Not enough memory for OTA operation");
            break;
        default:
            ESP_LOGW(TAG, "See esp_err_to_name for more details");
            break;
    }
}

static esp_err_t _http_event_handler(esp_http_client_event_t *evt)
{
    switch (evt->event_id) {
        case HTTP_EVENT_ERROR:
            ESP_LOGD(TAG, "HTTP_EVENT_ERROR");
            break;
        case HTTP_EVENT_ON_CONNECTED:
            ESP_LOGD(TAG, "HTTP_EVENT_ON_CONNECTED");
            break;
        case HTTP_EVENT_HEADER_SENT:
            ESP_LOGD(TAG, "HTTP_EVENT_HEADER_SENT");
            break;
        case HTTP_EVENT_ON_HEADER:
            ESP_LOGD(TAG, "HTTP_EVENT_ON_HEADER: %s: %s", evt->header_key, evt->header_value);
            break;
        case HTTP_EVENT_ON_DATA:
            ESP_LOGD(TAG, "HTTP_EVENT_ON_DATA: %d bytes", evt->data_len);
            break;
        case HTTP_EVENT_ON_FINISH:
            ESP_LOGD(TAG, "HTTP_EVENT_ON_FINISH");
            break;
        case HTTP_EVENT_DISCONNECTED:
            ESP_LOGD(TAG, "HTTP_EVENT_DISCONNECTED");
            break;
        default:
            break;
    }
    return ESP_OK;
}

static void ota_task(void*)
{
    while (1) {
        vTaskDelay(pdMS_TO_TICKS(CONFIG_UL_OTA_INTERVAL_S * 1000));
        ul_ota_check_now(false);
    }
}

void ul_ota_start(void)
{
    // Periodic OTA checks pinned to core 0 when multiple cores are available
    ul_task_create(ota_task, "ota_task", 6144, NULL, 4, &s_ota_task, 0);
}

void ul_ota_stop(void)
{
    if (s_ota_task) {
        vTaskDelete(s_ota_task);
        s_ota_task = NULL;
    }
}

static esp_err_t _http_client_init_cb(esp_http_client_handle_t http_client)
{
    // Inject Bearer token header
    char bearer[160];
    snprintf(bearer, sizeof(bearer), "Bearer %s", CONFIG_UL_OTA_BEARER_TOKEN);
    esp_http_client_set_header(http_client, "Authorization", bearer);
    return ESP_OK;
}

void ul_ota_check_now(bool force)
{
    if (!ul_core_is_connected()) {
        ESP_LOGW(TAG, "Network not connected, skipping OTA check");
        ul_mqtt_publish_ota_event("skipped", "network_down");
        return;
    }
    ESP_LOGI(TAG, "OTA check (force=%d): %s", force, CONFIG_UL_OTA_MANIFEST_URL);
    ul_mqtt_publish_ota_event("check_start", CONFIG_UL_OTA_MANIFEST_URL);

    esp_http_client_config_t http_cfg = {
        .url = CONFIG_UL_OTA_MANIFEST_URL,
        .timeout_ms = 10000,
        .crt_bundle_attach = esp_crt_bundle_attach,
        .event_handler = _http_event_handler,
    };

    if (strlen(CONFIG_UL_OTA_SERVER_HOST)) {
        http_cfg.host = CONFIG_UL_OTA_SERVER_HOST;
        ESP_LOGI(TAG, "Using OTA host override: %s", CONFIG_UL_OTA_SERVER_HOST);
    }
    if (strlen(CONFIG_UL_OTA_COMMON_NAME)) {
        http_cfg.common_name = CONFIG_UL_OTA_COMMON_NAME;
    }

    // In a full implementation, fetch manifest, verify HMAC, then esp_https_ota on the URL within.
    // Here we directly try OTA from manifest URL for skeleton purposes.
    esp_https_ota_config_t ota_cfg = {
        .http_config = &http_cfg,
        .http_client_init_cb = _http_client_init_cb,
    };
    esp_https_ota_handle_t handle = NULL;
    ESP_LOGD(TAG, "Starting HTTPS OTA");
    ul_mqtt_publish_ota_event("begin", NULL);
    esp_err_t err = esp_https_ota_begin(&ota_cfg, &handle);
    if (err == ESP_OK) {
        while ((err = esp_https_ota_perform(handle)) == ESP_ERR_HTTPS_OTA_IN_PROGRESS) {
            ;
        }
        if (err == ESP_OK && esp_https_ota_is_complete_data_received(handle)) {
            if (esp_https_ota_finish(handle) == ESP_OK) {
                ul_mqtt_publish_ota_event("success", NULL);
                ESP_LOGI(TAG, "OTA successful, rebooting...");
                esp_restart();
            } else {
                ul_mqtt_publish_ota_event("finish_fail", esp_err_to_name(err));
                ESP_LOGE(TAG, "OTA finish failed");
                log_ota_error_hint(err, handle);
            }
        } else {
            ul_mqtt_publish_ota_event("perform_fail", esp_err_to_name(err));
            ESP_LOGE(TAG, "OTA perform failed: %s", esp_err_to_name(err));
            log_ota_error_hint(err, handle);
            esp_https_ota_abort(handle);
        }
    } else {
        ul_mqtt_publish_ota_event("begin_fail", esp_err_to_name(err));
        ESP_LOGE(TAG, "OTA begin failed: %s", esp_err_to_name(err));
        log_ota_error_hint(err, handle);
    }
}
<<<<<<< HEAD
=======

#endif // CONFIG_UL_OTA_ENABLED
>>>>>>> fe3a3f88
<|MERGE_RESOLUTION|>--- conflicted
+++ resolved
@@ -1,9 +1,4 @@
 #include "ul_ota.h"
-
-<<<<<<< HEAD
-=======
-#if CONFIG_UL_OTA_ENABLED
->>>>>>> fe3a3f88
 #include "sdkconfig.h"
 #include "esp_https_ota.h"
 #include "esp_http_client.h"
@@ -181,9 +176,4 @@
         ESP_LOGE(TAG, "OTA begin failed: %s", esp_err_to_name(err));
         log_ota_error_hint(err, handle);
     }
-}
-<<<<<<< HEAD
-=======
-
-#endif // CONFIG_UL_OTA_ENABLED
->>>>>>> fe3a3f88
+}