--- conflicted
+++ resolved
@@ -9,12 +9,8 @@
 
 #define RGB_STRIP_MAX 4
 
-<<<<<<< HEAD
 #define COLOR_SWELL_STEP_INTERVAL_US 10000
-=======
-#define COLOR_SWELL_DURATION_MS 3000
-#define COLOR_SWELL_MIN_FRAMES 256
->>>>>>> f37447f3
+
 
 static uint8_t s_color[RGB_STRIP_MAX][3];
 static bool s_initialized;
@@ -43,7 +39,6 @@
     ensure_initialized();
 }
 
-<<<<<<< HEAD
 static uint8_t compute_brightness_for_frame(int frame_idx) {
     if (frame_idx <= 0) {
         return 0;
@@ -61,12 +56,6 @@
     }
     if (steps > 255) {
         steps = 255;
-=======
-static int compute_total_frames(void) {
-    int frames = (COLOR_SWELL_DURATION_MS * CONFIG_UL_RGB_SMOOTH_HZ) / 1000;
-    if (frames < COLOR_SWELL_MIN_FRAMES) {
-        frames = COLOR_SWELL_MIN_FRAMES;
->>>>>>> f37447f3
     }
     return (uint8_t)steps;
 }
@@ -90,24 +79,7 @@
     ensure_initialized();
     if (!valid_strip(strip)) return;
 
-<<<<<<< HEAD
     int value = compute_brightness_for_frame(frame_idx);
-=======
-    int frames = compute_total_frames();
-    int value = 255;
-    if (frame_idx <= 0) {
-        value = 0;
-    } else if (frame_idx < frames - 1) {
-        int64_t scaled = ((int64_t)frame_idx * 255) / (frames - 1);
-        if (scaled < 0) {
-            scaled = 0;
-        }
-        if (scaled > 255) {
-            scaled = 255;
-        }
-        value = (int)scaled;
-    }
->>>>>>> f37447f3
 
     out_rgb[0] = (uint8_t)((s_color[strip][0] * value) / 255);
     out_rgb[1] = (uint8_t)((s_color[strip][1] * value) / 255);
