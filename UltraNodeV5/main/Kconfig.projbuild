menu "UltraLights Configuration"

menu "System"
    config UL_CORE_COUNT
        int "CPU core count"
        range 1 2
        default 1

    config UL_IS_ESP32C3
        bool "Target is ESP32-C3"
        default n
endmenu

menu "Node / Network"
    config UL_NODE_ID
        string "Node ID"
        default "node01"
    config UL_WIFI_SSID
        string "WiFi SSID"
    config UL_WIFI_PSK
        string "WiFi PSK"
endmenu

menu "MQTT"
    config UL_MQTT_URI
        string "MQTT URI"
        default "mqtt://192.168.1.64:1883"
    config UL_MQTT_USER
        string "MQTT Username"
    config UL_MQTT_PASS
        string "MQTT Password"
endmenu

menu "OTA"
    config UL_OTA_MANIFEST_URL
        string "Manifest URL"
    config UL_OTA_BEARER_TOKEN
        string "Bearer token"
    config UL_OTA_HMAC_SECRET
        string "Manifest HMAC secret"
    config UL_OTA_INTERVAL_S
        int "Auto-check interval (seconds)"
        range 60 86400
        default 3600
    config UL_OTA_ROLLBACK_ENABLE
        bool "Enable rollback"
        default y
endmenu

menu "Engine"
    config UL_WS2812_FPS
        int "WS2812 FPS"
        range 1 240
        default 60
    config UL_WHITE_SMOOTH_HZ
        int "White smoothing (Hz)"
        range 10 1000
        default 200
    config UL_TRANSITION_MS
        int "Default transition (ms)"
        range 0 5000
        default 250
    config UL_GAMMA_ENABLE
        bool "Enable gamma correction"
        default y
    config UL_DITHER_ENABLE
        bool "Enable dithering (white engine)"
        default y
endmenu

menu "Sensors"
    config UL_PIR_ENABLED
        bool "PIR enabled"
        default y
    config UL_PIR_GPIO
        int "PIR GPIO"
        default 25

    config UL_ULTRA_ENABLED
        bool "Ultrasonic enabled"
        default y
    config UL_ULTRA_TRIG_GPIO
        int "Ultrasonic TRIG GPIO"
        default 26
    config UL_ULTRA_ECHO_GPIO
        int "Ultrasonic ECHO GPIO"
        default 27
    config UL_ULTRA_DISTANCE_MM
        int "Near threshold (mm)"
        range 50 4000
        default 800

    config UL_SENSOR_COOLDOWN_S
        int "Sensor cooldown (seconds)"
<<<<<<< HEAD
        range 1 3600
        default 1
=======
        range 10 3600
        default 30
>>>>>>> a45c30b3
    config UL_SENSOR_POLL_MS
        int "Sensor poll interval (ms)"
        range 50 1000
        default 100
endmenu

menu "WS2812 Strips"
    menu "Strip 0"
        config UL_WS0_ENABLED
            bool "Enabled"
            default y
        config UL_WS0_GPIO
            int "GPIO"
            default 18
        config UL_WS0_PIXELS
            int "Pixel count"
            default 60
    endmenu
    menu "Strip 1"
        config UL_WS1_ENABLED
            bool "Enabled"
            default n
        config UL_WS1_GPIO
            int "GPIO"
            default 19
        config UL_WS1_PIXELS
            int "Pixel count"
            default 60
    endmenu
endmenu

menu "White Strips (LEDC)"
    menu "White 0"
        config UL_WHT0_ENABLED
            bool "Enabled"
            default y
        config UL_WHT0_GPIO
            int "GPIO"
            default 5
        config UL_WHT0_LEDC_CH
            int "LEDC Channel"
            range 0 7
            default 0
        config UL_WHT0_PWM_HZ
            int "PWM Hz"
            default 1000
        config UL_WHT0_MIN
            int "Min clamp"
            default 0
        config UL_WHT0_MAX
            int "Max clamp"
            default 255
    endmenu
    menu "White 1"
        config UL_WHT1_ENABLED
            bool "Enabled"
            default n
        config UL_WHT1_GPIO
            int "GPIO"
            default 4
        config UL_WHT1_LEDC_CH
            int "LEDC Channel"
            range 0 7
            default 1
        config UL_WHT1_PWM_HZ
            int "PWM Hz"
            default 1000
        config UL_WHT1_MIN
            int "Min clamp"
            default 0
        config UL_WHT1_MAX
            int "Max clamp"
            default 255
    endmenu
    menu "White 2"
        config UL_WHT2_ENABLED
            bool "Enabled"
            default n
        config UL_WHT2_GPIO
            int "GPIO"
            default 2
        config UL_WHT2_LEDC_CH
            int "LEDC Channel"
            range 0 7
            default 2
        config UL_WHT2_PWM_HZ
            int "PWM Hz"
            default 1000
        config UL_WHT2_MIN
            int "Min clamp"
            default 0
        config UL_WHT2_MAX
            int "Max clamp"
            default 255
    endmenu
    menu "White 3"
        config UL_WHT3_ENABLED
            bool "Enabled"
            default n
        config UL_WHT3_GPIO
            int "GPIO"
            default 15
        config UL_WHT3_LEDC_CH
            int "LEDC Channel"
            range 0 7
            default 3
        config UL_WHT3_PWM_HZ
            int "PWM Hz"
            default 1000
        config UL_WHT3_MIN
            int "Min clamp"
            default 0
        config UL_WHT3_MAX
            int "Max clamp"
            default 255
    endmenu
endmenu

endmenu<|MERGE_RESOLUTION|>--- conflicted
+++ resolved
@@ -92,13 +92,9 @@
 
     config UL_SENSOR_COOLDOWN_S
         int "Sensor cooldown (seconds)"
-<<<<<<< HEAD
         range 1 3600
         default 1
-=======
-        range 10 3600
-        default 30
->>>>>>> a45c30b3
+
     config UL_SENSOR_POLL_MS
         int "Sensor poll interval (ms)"
         range 50 1000
