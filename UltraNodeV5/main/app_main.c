--- conflicted
+++ resolved
@@ -190,7 +190,6 @@
   if (!have_creds) {
     ul_provisioning_config_t prov_cfg;
     ul_provisioning_make_default_config(&prov_cfg);
-<<<<<<< HEAD
     const size_t prov_pass_len = strlen(prov_cfg.ap_password);
     const char *prov_pass_log = prov_pass_len ? prov_cfg.ap_password : "(open)";
     ESP_LOGW(TAG,
@@ -199,11 +198,7 @@
     if (prov_pass_len > 0 && prov_pass_len < 8) {
       ESP_LOGW(TAG, "SoftAP password shorter than WPA2 minimum; portal will run without WPA2 security");
     }
-=======
-    ESP_LOGW(TAG,
-             "No Wi-Fi credentials found; starting provisioning portal (SSID: %s, password: %s)",
-             prov_cfg.ap_ssid, prov_cfg.ap_password);
->>>>>>> 0c2a2060
+
     esp_err_t prov_err = ul_provisioning_start(&prov_cfg);
     if (prov_err != ESP_OK) {
       ESP_LOGE(TAG, "Failed to start provisioning portal: %s", esp_err_to_name(prov_err));
