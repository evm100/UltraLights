#pragma once
#include <stdint.h>

typedef uint32_t TickType_t;
typedef int BaseType_t;
typedef unsigned int UBaseType_t;
typedef uint32_t EventBits_t;

typedef void (*TaskFunction_t)(void *);

typedef uint32_t StackType_t;

#define pdMS_TO_TICKS(ms) (ms)
#define pdTRUE 1
#define pdFALSE 0
#define pdPASS 1
<<<<<<< HEAD
#define portMAX_DELAY ((TickType_t)-1)
#define BIT0 (1U << 0)
#define BIT1 (1U << 1)
#define tskIDLE_PRIORITY 0

typedef int portMUX_TYPE;
#define portMUX_INITIALIZER_UNLOCKED 0
#define portENTER_CRITICAL(mux) (void)(mux)
#define portEXIT_CRITICAL(mux) (void)(mux)
=======
#define pdFAIL 0
#define portMAX_DELAY ((TickType_t)-1)
>>>>>>> c74f9368
<|MERGE_RESOLUTION|>--- conflicted
+++ resolved
@@ -14,7 +14,7 @@
 #define pdTRUE 1
 #define pdFALSE 0
 #define pdPASS 1
-<<<<<<< HEAD
+#define pdFAIL 0
 #define portMAX_DELAY ((TickType_t)-1)
 #define BIT0 (1U << 0)
 #define BIT1 (1U << 1)
@@ -23,8 +23,4 @@
 typedef int portMUX_TYPE;
 #define portMUX_INITIALIZER_UNLOCKED 0
 #define portENTER_CRITICAL(mux) (void)(mux)
-#define portEXIT_CRITICAL(mux) (void)(mux)
-=======
-#define pdFAIL 0
-#define portMAX_DELAY ((TickType_t)-1)
->>>>>>> c74f9368
+#define portEXIT_CRITICAL(mux) (void)(mux)