# UltraNodeV5 MQTT Guide

This document describes how the ESP32 firmware communicates via MQTT and how to format control messages.

## Topic scheme

All topics are rooted at `ul/<node-id>/`. The node subscribes to commands addressed to itself and to the broadcast topic `ul/+/cmd/#`.

| Direction | Topic pattern | Purpose |
|-----------|---------------|---------|
| → node | `ul/<node-id>/cmd/...` | Control commands |
| ← node | `ul/<node-id>/evt/status` | Full status snapshot |
| ← node | `ul/<node-id>/evt/sensor/motion` | Motion events |

`<node-id>` is set at build time by `ul_core_get_node_id()`.

## Command payloads

Every command is a JSON object. For addressable strips the payload always includes the same top‑level keys and an effect‑specific parameter array.

### Addressable RGB strips (`ws`)

`ul/<node-id>/cmd/ws/set`

Fields:

| Field | Type | Notes |
|-------|------|-------|
| `strip` | int | Strip index (0‑3) |
| `effect` | string | One of the registered effect names |
| `brightness` | int 0‑255 | Overall brightness |
| `speed` | number | Multiplier for frame advance (1.0 = normal) |
| `params` | array | Effect‑specific parameters |

The contents of `params` depend on the chosen effect:

* `rainbow` – one integer `[wavelength]` controlling the color cycle in pixels
* `solid` – RGB `[r,g,b]` values
<<<<<<< HEAD
* `triple_wave` – up to three waves; each wave uses five values in the order `[r,g,b,freq,velocity]`
=======
* `triple_wave` – three objects `{ "hex":"#RRGGBB", "freq":<number>, "velocity":<number> }`
>>>>>>> f501d5b4
* `flash` – six integers `[r1,g1,b1,r2,g2,b2]`

Example – set strip 1 to a green solid color:

```json
{
  "strip": 1,
  "effect": "solid",
  "brightness": 255,
  "speed": 1.0,
  "params": [0, 255, 0]
<<<<<<< HEAD
}
```

Example – triple wave with three colored sine waves:

```json
{
  "strip": 0,
  "effect": "triple_wave",
  "brightness": 200,
  "speed": 0.5,
  "params": [
    255, 0, 0, 1.0, 0.1,
    0, 255, 0, 2.0, 0.15,
    0, 0, 255, 0.5, 0.2
  ]
=======
>>>>>>> f501d5b4
}
```

Example – flash between red and blue:

```json
{
  "strip": 0,
<<<<<<< HEAD
  "effect": "flash",
  "brightness": 255,
  "speed": 1.0,
  "params": [255, 0, 0, 0, 0, 255]
=======
  "effect": "triple_wave",
  "brightness": 200,
  "speed": 0.5,
  "params": [
    {"hex": "#FF0000", "freq": 1.0, "velocity": 0.1},
    {"hex": "#00FF00", "freq": 2.0, "velocity": 0.15},
    {"hex": "#0000FF", "freq": 0.5, "velocity": 0.2}
  ]
>>>>>>> f501d5b4
}
```

Example – flash between red and blue:

```json
{
  "strip": 0,
  "effect": "flash",
  "brightness": 255,
  "speed": 1.0,
  "params": [255, 0, 0, 0, 0, 255]
}
```

`ul/<node-id>/cmd/ws/power`

```json
{ "strip": <int>, "on": <bool> }
```

### White PWM channels (`white`)

`ul/<node-id>/cmd/white/set`

```json
{
  "channel": <int>,
  "effect": "<name>",
  "brightness": <int 0-255>
}
```

Registered effects: `graceful_on`, `graceful_off`, `motion_swell`, `day_night_curve`, `blink`. None of them require extra parameters.

`ul/<node-id>/cmd/white/power`

```json
{ "channel": <int>, "on": <bool> }
```

### Sensor and OTA commands

`ul/<node-id>/cmd/sensor/cooldown` – `{ "seconds": <int 10‑3600> }`

`ul/<node-id>/cmd/ota/check` – empty JSON `{}` triggers an OTA manifest check.

## Status snapshot

The node publishes its current state to `ul/<node-id>/evt/status` after every accepted command. The JSON payload contains details about each strip and channel. The `color` field is meaningful only when the corresponding strip effect is `solid`.

## Publishing from Python

Example using `paho-mqtt`:

```python
import json, paho.mqtt.client as mqtt

NODE = "node123"
client = mqtt.Client()
client.connect("broker.local")

payload = {
    "strip": 0,
    "effect": "rainbow",
    "brightness": 180,
    "speed": 1.0,
    "params": [32]
}
client.publish(f"ul/{NODE}/cmd/ws/set", json.dumps(payload), qos=1)

solid = {
    "strip": 1,
    "effect": "solid",
    "brightness": 255,
    "speed": 1.0,
    "params": [255, 0, 0]
}
client.publish(f"ul/{NODE}/cmd/ws/set", json.dumps(solid), qos=1)
```

Always include the global fields; tailor the `params` array to the selected effect.
<|MERGE_RESOLUTION|>--- conflicted
+++ resolved
@@ -36,11 +36,7 @@
 
 * `rainbow` – one integer `[wavelength]` controlling the color cycle in pixels
 * `solid` – RGB `[r,g,b]` values
-<<<<<<< HEAD
 * `triple_wave` – up to three waves; each wave uses five values in the order `[r,g,b,freq,velocity]`
-=======
-* `triple_wave` – three objects `{ "hex":"#RRGGBB", "freq":<number>, "velocity":<number> }`
->>>>>>> f501d5b4
 * `flash` – six integers `[r1,g1,b1,r2,g2,b2]`
 
 Example – set strip 1 to a green solid color:
@@ -52,7 +48,6 @@
   "brightness": 255,
   "speed": 1.0,
   "params": [0, 255, 0]
-<<<<<<< HEAD
 }
 ```
 
@@ -69,8 +64,6 @@
     0, 255, 0, 2.0, 0.15,
     0, 0, 255, 0.5, 0.2
   ]
-=======
->>>>>>> f501d5b4
 }
 ```
 
@@ -79,21 +72,10 @@
 ```json
 {
   "strip": 0,
-<<<<<<< HEAD
   "effect": "flash",
   "brightness": 255,
   "speed": 1.0,
   "params": [255, 0, 0, 0, 0, 255]
-=======
-  "effect": "triple_wave",
-  "brightness": 200,
-  "speed": 0.5,
-  "params": [
-    {"hex": "#FF0000", "freq": 1.0, "velocity": 0.1},
-    {"hex": "#00FF00", "freq": 2.0, "velocity": 0.15},
-    {"hex": "#0000FF", "freq": 0.5, "velocity": 0.2}
-  ]
->>>>>>> f501d5b4
 }
 ```
 
