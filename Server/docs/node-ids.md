--- conflicted
+++ resolved
@@ -2,7 +2,6 @@
 
 Node identities are now generated ahead of time and stored in the
 `node_registrations` table. Each record reserves an opaque node ID, a firmware
-<<<<<<< HEAD
 download ID, the hashed OTA bearer token, and a JSON payload for hardware-
 specific metadata. Registrations can optionally track which authenticated user
 or house eventually claims the identifier, but they can remain unassigned
@@ -23,18 +22,6 @@
 registrations remain unclaimed so manufacturing can grab the next available
 identifier.
 
-=======
-Download ID, a provisioning bearer token (both the plaintext value and its
-SHA-256 hash), and a JSON payload for hardware-specific metadata. Registrations
-can optionally track which authenticated user or house eventually claims the
-identifier, but they can remain unassigned indefinitely so manufacturing teams
-can mint identifiers in bulk before any customer data exists.
-
-## Batch pre-registration
-
-Operators create registrations with the
-[`Server/scripts/generate_node_ids.py`](../scripts/generate_node_ids.py) helper.
->>>>>>> 39f3ff0e
 The CLI accepts a count and an optional JSON metadata file:
 
 ```bash
@@ -45,7 +32,7 @@
 The command initialises the auth database (creating tables if necessary),
 persists the requested number of registrations, and writes a machine-readable
 summary to stdout (JSON by default, or CSV when `--format csv` is supplied).
-<<<<<<< HEAD
+
 Each entry includes the node ID, download ID, plaintext bearer token (returned
 only in the CLI response), hash, and creation timestamp. The metadata file may
 contain either a single JSON object
@@ -58,20 +45,6 @@
 persisted—so the exported JSON/CSV is the sole record of the secret. Treat it
 like any other credential and keep it in your password manager or build system
 vault. If the token is lost you can mint a replacement during provisioning.
-=======
-Each entry includes the node ID, download ID, plaintext bearer token, hash, and
-creation timestamp. The metadata file may contain either a single JSON object
-(applied to every generated node) or a list of objects (applied positionally).
-Those metadata blobs are stored verbatim in the `hardware_metadata` column so
-future tooling—such as a firmware image generator—can inject per-device GPIO or
-feature flags.
-
-Because the plaintext token is stored alongside the hash in
-`node_registrations.provisioning_token`, the provisioning workflow can retrieve
-it later without rotating credentials. Treat the exported JSON/CSV like any
-other secret material and store it in your password manager or build system
-vault.
->>>>>>> 39f3ff0e
 
 To inspect reserved identifiers and their current assignment state, run the
 existing provisioning helper in list mode:
@@ -85,7 +58,6 @@
 
 ## Provisioning firmware
 
-<<<<<<< HEAD
 When it is time to flash a device you have two options:
 
 1. Use the server-admin Node factory to build or flash firmware directly. The
@@ -120,32 +92,10 @@
   present) `CONFIG_UL_NODE_METADATA` containing a compact JSON string,
 * ensures the firmware download directory `${FIRMWARE_DIR}/<download_id>` exists,
   and
-=======
-When it is time to flash a device, call
-[`Server/scripts/provision_node_firmware.py`](../scripts/provision_node_firmware.py)
-with the pre-generated node ID:
-
-```bash
-python Server/scripts/provision_node_firmware.py abcd1234efgh5678 \
-    --config UltraNodeV5/sdkconfig
-```
-
-The command refuses unknown node IDs and no longer generates new identifiers on
-the fly. Instead it reads the download ID, manifest URL, provisioning token, and
-metadata from the registration record. The CLI then:
-
-* patches the requested `sdkconfig` files with
-  `CONFIG_UL_NODE_ID`, `CONFIG_UL_OTA_MANIFEST_URL`,
-  `CONFIG_UL_OTA_BEARER_TOKEN`, and (when metadata is present)
-  `CONFIG_UL_NODE_METADATA` containing a compact JSON string,
-* ensures the firmware download directory
-  `${FIRMWARE_DIR}/<download_id>` exists, and
->>>>>>> 39f3ff0e
 * updates the database to mark the node as provisioned unless
   `--no-mark-provisioned` is supplied.
 
 `--rotate-download` remains available when you need to retire a compromised
-<<<<<<< HEAD
 manifest URL. Use `--rotate-token` to generate a brand new OTA token when the
 pre-generated secret is lost or needs to be rotated. The summary printed at the
 end of the run (and the Node factory build panel) highlights the node's status
@@ -202,12 +152,6 @@
 after the initial provisioning. Because the registrations already contain the
 download ID and metadata, the update script can build new images for every node
 without regenerating identifiers or touching customer associations.
-=======
-manifest URL, and the command will fall back to `rotate_token` if the stored
-plaintext token is missing. The summary printed at the end of the run now
-highlights the node's status (available, assigned, or provisioned), current
-assignment target, metadata payload, and download directory.
->>>>>>> 39f3ff0e
 
 ## Assigning registrations
 
