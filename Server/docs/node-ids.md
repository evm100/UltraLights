--- conflicted
+++ resolved
@@ -60,21 +60,12 @@
    * perform incident response—for example revoking the current token and
      verifying that no other device is still using it.
 
-<<<<<<< HEAD
-Keeping the download ID handy also lets you inspect the corresponding
-firmware folder on disk (`/srv/firmware/UltraLights/<download_id>`) during
-troubleshooting without revealing the node slug. The download directory is a
-symlink that always resolves to the real node folder (for example
-`/srv/firmware/UltraLights/<node-id>`), so nothing is stored separately inside
-the download ID itself.
-=======
    Keeping the download ID handy also lets you inspect the corresponding
    firmware folder on disk (`/srv/firmware/UltraLights/<download_id>`) during
    troubleshooting without revealing the node slug. The download directory is a
    symlink that always resolves to the real node folder (for example
    `/srv/firmware/UltraLights/<node-id>`), so nothing is stored separately inside
    the download ID itself.
->>>>>>> eb9f8f8d
 
 3. **Build and publish firmware.** After the CLI patches `sdkconfig`, build the
    firmware and place the resulting `latest.bin` into
