from datetime import datetime, timezone
from typing import Dict, Any, Optional, List
from fastapi import APIRouter, HTTPException
from .mqtt_bus import MqttBus
from . import registry
from .effects import WS_EFFECTS, WHITE_EFFECTS, RGB_EFFECTS
from .presets import get_preset, apply_preset, get_room_presets
from .motion import motion_manager, SPECIAL_ROOM_PRESETS
from .motion_schedule import motion_schedule
<<<<<<< HEAD
from .status_monitor import status_monitor
=======
from .brightness_limits import brightness_limits
>>>>>>> 2aae3f81

router = APIRouter()
BUS: Optional[MqttBus] = None

def get_bus() -> MqttBus:
    global BUS
    if BUS is None:
        BUS = MqttBus()
    return BUS

def _valid_node(node_id: str) -> Dict[str, Any]:
    _, _, node = registry.find_node(node_id)
    if node:
        return node
    raise HTTPException(404, "Unknown node id")

@router.post("/api/all-off")
def api_all_off():
    get_bus().all_off()
    return {"ok": True}

@router.post("/api/house/{house_id}/rooms")
def api_add_room(house_id: str, payload: Dict[str, str]):
    name = str(payload.get("name", "")).strip()
    if not name:
        raise HTTPException(400, "missing name")
    try:
        room = registry.add_room(house_id, name)
    except KeyError:
        raise HTTPException(404, "Unknown house")
    return {"ok": True, "room": room}

@router.post("/api/house/{house_id}/room/{room_id}/nodes")
def api_add_node(house_id: str, room_id: str, payload: Dict[str, Any]):
    name = str(payload.get("name", "")).strip()
    if not name:
        raise HTTPException(400, "missing name")
    kind = str(payload.get("kind", "ultranode"))
    modules = payload.get("modules")
    try:
        node = registry.add_node(house_id, room_id, name, kind, modules)
    except KeyError:
        raise HTTPException(404, "Unknown room")
    return {"ok": True, "node": node}


@router.post("/api/house/{house_id}/room/{room_id}/preset/{preset_id}")
def api_apply_preset(house_id: str, room_id: str, preset_id: str):
    preset = get_preset(house_id, room_id, preset_id)
    if not preset:
        raise HTTPException(404, "Unknown preset")
    apply_preset(get_bus(), preset)
    return {"ok": True}


@router.post("/api/house/{house_id}/room/{room_id}/motion-schedule")
def api_set_motion_schedule(house_id: str, room_id: str, payload: Dict[str, Any]):
    if (house_id, room_id) not in SPECIAL_ROOM_PRESETS:
        raise HTTPException(404, "Motion schedule not supported for this room")
    schedule = payload.get("schedule")
    if not isinstance(schedule, list):
        raise HTTPException(400, "invalid schedule")
    if len(schedule) != motion_schedule.slot_count:
        raise HTTPException(400, "invalid schedule length")
    valid_presets = {p["id"] for p in get_room_presets(house_id, room_id)}
    default_preset = SPECIAL_ROOM_PRESETS[(house_id, room_id)].get("on")
    if default_preset:
        valid_presets.add(default_preset)
    clean: List[Optional[str]] = []
    for value in schedule:
        if value in (None, "", "none"):
            clean.append(None)
            continue
        if not isinstance(value, str):
            raise HTTPException(400, "invalid preset value")
        if value not in valid_presets:
            raise HTTPException(400, f"unknown preset: {value}")
        clean.append(value)
    stored = motion_schedule.set_schedule(house_id, room_id, clean)
    return {"ok": True, "schedule": stored}

# ---- Node command APIs -------------------------------------------------

@router.post("/api/node/{node_id}/ws/set")
def api_ws_set(node_id: str, payload: Dict[str, Any]):
    _valid_node(node_id)
    try:
        strip = int(payload.get("strip"))
    except Exception:
        raise HTTPException(400, "invalid strip")
    if not 0 <= strip < 4:
        raise HTTPException(400, "invalid strip")
    effect = str(payload.get("effect", "")).strip()
    if effect not in WS_EFFECTS:
        raise HTTPException(400, "invalid effect")
    try:
        brightness = int(payload.get("brightness"))
    except Exception:
        raise HTTPException(400, "invalid brightness")
    if not 0 <= brightness <= 255:
        raise HTTPException(400, "invalid brightness")
    params = payload.get("params")
    if params is not None:
        if not isinstance(params, list):
            raise HTTPException(400, "invalid params")
        clean: list[object] = []
        for p in params:
            if isinstance(p, (int, float)):
                clean.append(float(p))
            elif isinstance(p, str):
                clean.append(p)
            else:
                raise HTTPException(400, "invalid params")
        params = clean
    get_bus().ws_set(node_id, strip, effect, brightness, params)
    return {"ok": True}

@router.post("/api/node/{node_id}/white/set")
def api_white_set(node_id: str, payload: Dict[str, Any]):
    _valid_node(node_id)
    try:
        channel = int(payload.get("channel"))
    except Exception:
        raise HTTPException(400, "invalid channel")
    if not 0 <= channel < 4:
        raise HTTPException(400, "invalid channel")
    effect = str(payload.get("effect", "")).strip()
    if effect not in WHITE_EFFECTS:
        raise HTTPException(400, "invalid effect")
    try:
        brightness = int(payload.get("brightness"))
    except Exception:
        raise HTTPException(400, "invalid brightness")
    if not 0 <= brightness <= 255:
        raise HTTPException(400, "invalid brightness")
    params = payload.get("params")
    if params is not None:
        if not (
            isinstance(params, list)
            and all(isinstance(p, (int, float)) for p in params)
        ):
            raise HTTPException(400, "invalid params")
        params = [float(p) for p in params]
    get_bus().white_set(node_id, channel, effect, brightness, params)
    return {"ok": True}


@router.post("/api/node/{node_id}/rgb/set")
def api_rgb_set(node_id: str, payload: Dict[str, Any]):
    _valid_node(node_id)
    try:
        strip = int(payload.get("strip"))
    except Exception:
        raise HTTPException(400, "invalid strip")
    if not 0 <= strip < 4:
        raise HTTPException(400, "invalid strip")
    effect = str(payload.get("effect", "")).strip()
    if effect not in RGB_EFFECTS:
        raise HTTPException(400, "invalid effect")
    try:
        brightness = int(payload.get("brightness"))
    except Exception:
        raise HTTPException(400, "invalid brightness")
    if not 0 <= brightness <= 255:
        raise HTTPException(400, "invalid brightness")
    params = payload.get("params")
    if params is not None:
        if not isinstance(params, list):
            raise HTTPException(400, "invalid params")
        if len(params) < 3:
            raise HTTPException(400, "invalid params")
        clean: List[int] = []
        for value in params:
            if not isinstance(value, (int, float)):
                raise HTTPException(400, "invalid params")
            v = int(value)
            if not 0 <= v <= 255:
                raise HTTPException(400, "invalid params")
            clean.append(v)
        params = clean
    get_bus().rgb_set(node_id, strip, effect, brightness, params)
    return {"ok": True}


@router.post("/api/node/{node_id}/{module}/brightness-limit")
def api_set_brightness_limit(node_id: str, module: str, payload: Dict[str, Any]):
    node = _valid_node(node_id)
    module_key = str(module).lower()
    if module_key not in {"ws", "white", "rgb"}:
        raise HTTPException(404, "unsupported module")
    if module_key not in node.get("modules", []):
        raise HTTPException(404, "module not available")
    try:
        channel = int(payload.get("channel"))
    except Exception:
        raise HTTPException(400, "invalid channel")
    if not 0 <= channel < 4:
        raise HTTPException(400, "invalid channel")
    limit = payload.get("limit")
    if limit is None:
        brightness_limits.set_limit(node_id, module_key, channel, None)
        return {"ok": True, "limit": None}
    try:
        value = int(limit)
    except Exception:
        raise HTTPException(400, "invalid limit")
    if not 0 <= value <= 255:
        raise HTTPException(400, "invalid limit")
    stored = brightness_limits.set_limit(node_id, module_key, channel, value)
    return {"ok": True, "limit": stored}

@router.post("/api/node/{node_id}/sensor/cooldown")
def api_sensor_cooldown(node_id: str, payload: Dict[str, Any]):
    _valid_node(node_id)
    try:
        seconds = int(payload.get("seconds"))
    except Exception:
        raise HTTPException(400, "invalid seconds")
    if not 10 <= seconds <= 3600:
        raise HTTPException(400, "invalid seconds")
    get_bus().sensor_cooldown(node_id, seconds)
    return {"ok": True, "seconds": seconds}

@router.post("/api/node/{node_id}/motion")
def api_node_motion(node_id: str, payload: Dict[str, Any]):
    _valid_node(node_id)
    enabled = bool(payload.get("enabled", True))
    try:
        duration = int(payload.get("duration", 30))
    except Exception:
        raise HTTPException(400, "invalid duration")
    if not 10 <= duration <= 3600:
        raise HTTPException(400, "invalid duration")
    motion_manager.configure_node(node_id, enabled, duration)
    return {"ok": True}

@router.post("/api/node/{node_id}/ota/check")
def api_ota_check(node_id: str):
    _valid_node(node_id)
    get_bus().ota_check(node_id)
    return {"ok": True}


@router.get("/api/admin/status")
def api_admin_status():
    snapshot = status_monitor.snapshot()

    def _iso(ts: Optional[float]) -> Optional[str]:
        if ts is None:
            return None
        return datetime.fromtimestamp(ts, tz=timezone.utc).isoformat()

    nodes: Dict[str, Dict[str, Any]] = {}
    for _, _, node in registry.iter_nodes():
        node_id = node["id"]
        info = snapshot.get(node_id, {})
        nodes[node_id] = {
            "online": bool(info.get("online")),
            "last_ok": _iso(info.get("last_ok")),
            "last_seen": _iso(info.get("last_seen")),
            "status": info.get("status"),
        }
    now = datetime.now(timezone.utc).isoformat()
    return {"now": now, "timeout": status_monitor.timeout, "nodes": nodes}<|MERGE_RESOLUTION|>--- conflicted
+++ resolved
@@ -7,11 +7,8 @@
 from .presets import get_preset, apply_preset, get_room_presets
 from .motion import motion_manager, SPECIAL_ROOM_PRESETS
 from .motion_schedule import motion_schedule
-<<<<<<< HEAD
 from .status_monitor import status_monitor
-=======
 from .brightness_limits import brightness_limits
->>>>>>> 2aae3f81
 
 router = APIRouter()
 BUS: Optional[MqttBus] = None
