--- conflicted
+++ resolved
@@ -8,10 +8,8 @@
 from .motion import motion_manager, SPECIAL_ROOM_PRESETS
 from .motion_schedule import motion_schedule
 from .status_monitor import status_monitor
-<<<<<<< HEAD
-=======
 from .brightness_limits import brightness_limits
->>>>>>> 996292f8
+
 
 router = APIRouter()
 BUS: Optional[MqttBus] = None
@@ -280,24 +278,18 @@
             return None
         return datetime.fromtimestamp(ts, tz=timezone.utc).isoformat()
 
-<<<<<<< HEAD
     signal_value: Optional[float] = None
     signal = info.get("signal_dbi")
     if isinstance(signal, (int, float)):
         signal_value = float(signal)
 
-=======
->>>>>>> 996292f8
     return {
         "node": node_id,
         "online": bool(info.get("online")),
         "status": info.get("status"),
         "last_ok": _iso(info.get("last_ok")),
         "last_seen": _iso(info.get("last_seen")),
-<<<<<<< HEAD
         "signal_dbi": signal_value,
-=======
->>>>>>> 996292f8
         "timeout": status_monitor.timeout,
         "now": datetime.now(timezone.utc).isoformat(),
     }
@@ -320,22 +312,16 @@
             continue
         node_id = node["id"]
         info = snapshot.get(node_id, {})
-<<<<<<< HEAD
         signal_value: Optional[float] = None
         signal = info.get("signal_dbi")
         if isinstance(signal, (int, float)):
             signal_value = float(signal)
-=======
->>>>>>> 996292f8
         nodes[node_id] = {
             "online": bool(info.get("online")),
             "last_ok": _iso(info.get("last_ok")),
             "last_seen": _iso(info.get("last_seen")),
             "status": info.get("status"),
-<<<<<<< HEAD
             "signal_dbi": signal_value,
-=======
->>>>>>> 996292f8
         }
     now = datetime.now(timezone.utc).isoformat()
     return {"now": now, "timeout": status_monitor.timeout, "nodes": nodes}