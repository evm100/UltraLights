"""Helpers for configuring MQTT clients with TLS."""
from __future__ import annotations
import ssl
from types import MethodType
from typing import Dict, Optional
<<<<<<< HEAD

=======
>>>>>>> 859cf415
import paho.mqtt.client as mqtt
from .config import settings


_TLS_VERSION_ALIASES = {
    "": None,
    "default": None,
    "auto": None,
    "tls": None,
    "tls1.2": ssl.TLSVersion.TLSv1_2,
    "tls1.3": ssl.TLSVersion.TLSv1_3,
    "tls1_2": ssl.TLSVersion.TLSv1_2,
    "tls1_3": ssl.TLSVersion.TLSv1_3,
    "1.2": ssl.TLSVersion.TLSv1_2,
    "1.3": ssl.TLSVersion.TLSv1_3,
    "tlsv1.2": ssl.TLSVersion.TLSv1_2,
    "tlsv1.3": ssl.TLSVersion.TLSv1_3,
    "tlsv1_2": ssl.TLSVersion.TLSv1_2,
    "tlsv1_3": ssl.TLSVersion.TLSv1_3,
}


def _parse_tls_version(version: str) -> Optional[ssl.TLSVersion]:
    """Map configured TLS version strings to :class:`ssl.TLSVersion` values."""

    key = version.strip().lower()
    if key not in _TLS_VERSION_ALIASES:
        raise ValueError(
            f"Unsupported TLS version '{version}'. Expected one of: "
            + ", ".join(sorted(k for k in _TLS_VERSION_ALIASES if k)),
        )
    return _TLS_VERSION_ALIASES[key]


def configure_client_tls(client: mqtt.Client) -> None:
    """Apply TLS settings to ``client`` when enabled in configuration."""

    if not settings.BROKER_TLS_ENABLED:
        return

    context = ssl.create_default_context(ssl.Purpose.SERVER_AUTH)

    if settings.BROKER_TLS_CA_FILE:
        context.load_verify_locations(cafile=settings.BROKER_TLS_CA_FILE)

    certfile = settings.BROKER_TLS_CERTFILE or None
    keyfile = settings.BROKER_TLS_KEYFILE or None
    if certfile:
        context.load_cert_chain(certfile=certfile, keyfile=keyfile or None)

    tls_version = _parse_tls_version(settings.BROKER_TLS_VERSION)
    if tls_version is not None:
        # Pin the negotiated protocol version to the configured value so the
        # client and broker stay in sync during the mqtts migration.
        context.minimum_version = tls_version
        context.maximum_version = tls_version

    if settings.BROKER_TLS_CIPHERS:
        context.set_ciphers(settings.BROKER_TLS_CIPHERS)

    if settings.BROKER_TLS_INSECURE:
        context.check_hostname = False
        context.verify_mode = ssl.CERT_NONE

    set_context = getattr(client, "tls_set_context", None)
    if callable(set_context):
        set_context(context)
        return

    # Fall back to the legacy ``tls_set`` API for test doubles and older Paho
    # releases that do not expose ``tls_set_context``.
    tls_kwargs: Dict[str, object] = {
        "cert_reqs": ssl.CERT_NONE if settings.BROKER_TLS_INSECURE else ssl.CERT_REQUIRED,
        "tls_version": ssl.PROTOCOL_TLS_CLIENT,
    }
    if tls_version == ssl.TLSVersion.TLSv1_2:
        tls_kwargs["tls_version"] = ssl.PROTOCOL_TLSv1_2
    elif tls_version == ssl.TLSVersion.TLSv1_3:
        tls_kwargs["tls_version"] = ssl.PROTOCOL_TLS

    if settings.BROKER_TLS_CA_FILE:
        tls_kwargs["ca_certs"] = settings.BROKER_TLS_CA_FILE
    if certfile:
        tls_kwargs["certfile"] = certfile
    if keyfile:
        tls_kwargs["keyfile"] = keyfile
    if settings.BROKER_TLS_CIPHERS:
        tls_kwargs["ciphers"] = settings.BROKER_TLS_CIPHERS

    client.tls_set(**tls_kwargs)
    insecure_set = getattr(client, "tls_insecure_set", None)
    if callable(insecure_set):
        insecure_set(settings.BROKER_TLS_INSECURE)


def connect_mqtt_client(client: mqtt.Client, *, keepalive: int = 30) -> None:
    """Configure TLS (if enabled) and connect ``client`` to the broker."""

    configure_client_tls(client)
    dial_host = settings.BROKER_CONNECT_HOST or settings.BROKER_HOST
    connect_host = dial_host
    if settings.BROKER_TLS_ENABLED:
        sni_host = settings.BROKER_TLS_SERVERNAME or settings.BROKER_HOST
        connect_host = sni_host
        if dial_host != connect_host:
            _override_client_connect_host(client, dial_host)
    if settings.BROKER_USERNAME or settings.BROKER_PASSWORD:
        set_credentials = getattr(client, "username_pw_set", None)
        if callable(set_credentials):
            set_credentials(settings.BROKER_USERNAME, settings.BROKER_PASSWORD)
    client.connect(connect_host, settings.BROKER_PORT, keepalive=keepalive)


def _override_client_connect_host(client: mqtt.Client, connect_host: str) -> None:
    """Force ``client`` to connect to ``connect_host`` while keeping TLS SNI."""

    original_create_socket = mqtt.Client._create_socket_connection

    def _create_socket_connection_override(self: mqtt.Client):
        original_host = self._host
        try:
            self._host = connect_host
            return original_create_socket(self)
        finally:
            self._host = original_host

    client._create_socket_connection = MethodType(  # type: ignore[assignment]
        _create_socket_connection_override,
        client,
    )<|MERGE_RESOLUTION|>--- conflicted
+++ resolved
@@ -3,10 +3,7 @@
 import ssl
 from types import MethodType
 from typing import Dict, Optional
-<<<<<<< HEAD
 
-=======
->>>>>>> 859cf415
 import paho.mqtt.client as mqtt
 from .config import settings
 
