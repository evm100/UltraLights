"""Helpers for configuring MQTT clients with TLS."""
from __future__ import annotations
import ssl
from types import MethodType
from typing import Dict, Optional
<<<<<<< HEAD

=======
>>>>>>> 1837e8a4
import paho.mqtt.client as mqtt
from .config import settings


_TLS_VERSION_ALIASES = {
    "": None,
    "default": None,
    "auto": None,
    "tls": None,
    "tls1.2": ssl.TLSVersion.TLSv1_2,
    "tls1.3": ssl.TLSVersion.TLSv1_3,
    "tls1_2": ssl.TLSVersion.TLSv1_2,
    "tls1_3": ssl.TLSVersion.TLSv1_3,
    "1.2": ssl.TLSVersion.TLSv1_2,
    "1.3": ssl.TLSVersion.TLSv1_3,
    "tlsv1.2": ssl.TLSVersion.TLSv1_2,
    "tlsv1.3": ssl.TLSVersion.TLSv1_3,
    "tlsv1_2": ssl.TLSVersion.TLSv1_2,
    "tlsv1_3": ssl.TLSVersion.TLSv1_3,
}


def _parse_tls_version(version: str) -> Optional[ssl.TLSVersion]:
    """Map configured TLS version strings to :class:`ssl.TLSVersion` values."""

    key = version.strip().lower()
    if key not in _TLS_VERSION_ALIASES:
        raise ValueError(
            f"Unsupported TLS version '{version}'. Expected one of: "
            + ", ".join(sorted(k for k in _TLS_VERSION_ALIASES if k)),
        )
    return _TLS_VERSION_ALIASES[key]


def configure_client_tls(client: mqtt.Client) -> None:
    """Apply TLS settings to ``client`` when enabled in configuration."""

    if not settings.BROKER_TLS_ENABLED:
        return

    context = ssl.create_default_context(ssl.Purpose.SERVER_AUTH)

    if settings.BROKER_TLS_CA_FILE:
        context.load_verify_locations(cafile=settings.BROKER_TLS_CA_FILE)

    certfile = settings.BROKER_TLS_CERTFILE or None
    keyfile = settings.BROKER_TLS_KEYFILE or None
    if certfile:
        context.load_cert_chain(certfile=certfile, keyfile=keyfile or None)

    tls_version = _parse_tls_version(settings.BROKER_TLS_VERSION)
    if tls_version is not None:
        # Pin the negotiated protocol version to the configured value so the
        # client and broker stay in sync during the mqtts migration.
        context.minimum_version = tls_version
        context.maximum_version = tls_version

    if settings.BROKER_TLS_CIPHERS:
        context.set_ciphers(settings.BROKER_TLS_CIPHERS)

    if settings.BROKER_TLS_INSECURE:
        context.check_hostname = False
        context.verify_mode = ssl.CERT_NONE

    set_context = getattr(client, "tls_set_context", None)
    if callable(set_context):
        set_context(context)
        return

    # Fall back to the legacy ``tls_set`` API for test doubles and older Paho
    # releases that do not expose ``tls_set_context``.
    tls_kwargs: Dict[str, object] = {
        "cert_reqs": ssl.CERT_NONE if settings.BROKER_TLS_INSECURE else ssl.CERT_REQUIRED,
        "tls_version": ssl.PROTOCOL_TLS_CLIENT,
    }
    if tls_version == ssl.TLSVersion.TLSv1_2:
        tls_kwargs["tls_version"] = ssl.PROTOCOL_TLSv1_2
    elif tls_version == ssl.TLSVersion.TLSv1_3:
        tls_kwargs["tls_version"] = ssl.PROTOCOL_TLS

    if settings.BROKER_TLS_CA_FILE:
        tls_kwargs["ca_certs"] = settings.BROKER_TLS_CA_FILE
    if certfile:
        tls_kwargs["certfile"] = certfile
    if keyfile:
        tls_kwargs["keyfile"] = keyfile
    if settings.BROKER_TLS_CIPHERS:
        tls_kwargs["ciphers"] = settings.BROKER_TLS_CIPHERS

    client.tls_set(**tls_kwargs)
    insecure_set = getattr(client, "tls_insecure_set", None)
    if callable(insecure_set):
        insecure_set(settings.BROKER_TLS_INSECURE)


def connect_mqtt_client(client: mqtt.Client, *, keepalive: int = 30) -> None:
    """Configure TLS (if enabled) and connect ``client`` to the broker."""

    configure_client_tls(client)
<<<<<<< HEAD
    dial_host = settings.BROKER_CONNECT_HOST or settings.BROKER_HOST
    connect_host = dial_host
    if settings.BROKER_TLS_ENABLED:
        sni_host = settings.BROKER_TLS_SERVERNAME or settings.BROKER_HOST
        connect_host = sni_host
        if dial_host != connect_host:
            _override_client_connect_host(client, dial_host)
=======
    connect_host = settings.BROKER_HOST
    if settings.BROKER_TLS_ENABLED and settings.BROKER_TLS_SERVERNAME:
        connect_host = settings.BROKER_TLS_SERVERNAME
        if connect_host != settings.BROKER_HOST:
            _override_client_connect_host(client, settings.BROKER_HOST)
>>>>>>> 1837e8a4
    if settings.BROKER_USERNAME or settings.BROKER_PASSWORD:
        set_credentials = getattr(client, "username_pw_set", None)
        if callable(set_credentials):
            set_credentials(settings.BROKER_USERNAME, settings.BROKER_PASSWORD)
    client.connect(connect_host, settings.BROKER_PORT, keepalive=keepalive)


def _override_client_connect_host(client: mqtt.Client, connect_host: str) -> None:
    """Force ``client`` to connect to ``connect_host`` while keeping TLS SNI."""

    original_create_socket = mqtt.Client._create_socket_connection

    def _create_socket_connection_override(self: mqtt.Client):
        original_host = self._host
        try:
            self._host = connect_host
            return original_create_socket(self)
        finally:
            self._host = original_host

    client._create_socket_connection = MethodType(  # type: ignore[assignment]
        _create_socket_connection_override,
        client,
    )<|MERGE_RESOLUTION|>--- conflicted
+++ resolved
@@ -3,10 +3,6 @@
 import ssl
 from types import MethodType
 from typing import Dict, Optional
-<<<<<<< HEAD
-
-=======
->>>>>>> 1837e8a4
 import paho.mqtt.client as mqtt
 from .config import settings
 
@@ -106,7 +102,6 @@
     """Configure TLS (if enabled) and connect ``client`` to the broker."""
 
     configure_client_tls(client)
-<<<<<<< HEAD
     dial_host = settings.BROKER_CONNECT_HOST or settings.BROKER_HOST
     connect_host = dial_host
     if settings.BROKER_TLS_ENABLED:
@@ -114,13 +109,6 @@
         connect_host = sni_host
         if dial_host != connect_host:
             _override_client_connect_host(client, dial_host)
-=======
-    connect_host = settings.BROKER_HOST
-    if settings.BROKER_TLS_ENABLED and settings.BROKER_TLS_SERVERNAME:
-        connect_host = settings.BROKER_TLS_SERVERNAME
-        if connect_host != settings.BROKER_HOST:
-            _override_client_connect_host(client, settings.BROKER_HOST)
->>>>>>> 1837e8a4
     if settings.BROKER_USERNAME or settings.BROKER_PASSWORD:
         set_credentials = getattr(client, "username_pw_set", None)
         if callable(set_credentials):
