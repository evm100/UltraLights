--- conflicted
+++ resolved
@@ -1,15 +1,9 @@
 """Helpers for configuring MQTT clients with TLS."""
 from __future__ import annotations
-
 import ssl
-<<<<<<< HEAD
 from types import MethodType
-=======
->>>>>>> e4e6dd84
 from typing import Dict, Optional
-
 import paho.mqtt.client as mqtt
-
 from .config import settings
 
 
