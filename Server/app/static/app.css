/* static/app.css */
:root {
  --bg: #0b1220;
  --fg: #e6e9f0;
  --muted: #9aa4b2;
  --accent: #7c3aed; /* indigo/violet */
  --accent-2: #06b6d4; /* cyan */
  --card: rgba(255,255,255,0.06);
  --card-border: rgba(255,255,255,0.12);
  --glow: 0 0 30px rgba(120, 70, 255, .35);
}

* { box-sizing: border-box; }

html, body {
  margin: 0; padding: 0;
  background: radial-gradient(1200px 600px at 10% 20%, #7c3aed22, transparent 60%),
              radial-gradient(1000px 500px at 90% 80%, #06b6d422, transparent 60%),
              radial-gradient(800px 800px at 50% 50%, #f59e0b22, transparent 60%),
              var(--bg);
  color: var(--fg);
  font: 16px/1.45 Inter, ui-sans-serif, system-ui, -apple-system, "Segoe UI", Roboto, "Helvetica Neue", Arial;
}

.header {
  text-align: center; padding: 3rem 1rem 1rem;
}
.title {
  font-weight: 900; letter-spacing: -0.02em;
  font-size: clamp(2rem, 4vw, 3.25rem);
  text-shadow: 0 0 12px rgba(130, 90, 255, .7), 0 0 42px rgba(130, 90, 255, .25);
}
.subtitle { color: var(--muted); margin-top: .4rem; }

.container {
  max-width: 1100px; margin: 0 auto; padding: 1rem 1rem 4rem;
  display: grid; gap: 1rem; grid-template-columns: repeat(12, 1fr);
}

.card {
  background: linear-gradient(180deg, rgba(255,255,255,.11), rgba(255,255,255,.04));
  border: 1px solid var(--card-border);
  border-radius: 18px; padding: 1rem;
  box-shadow: var(--glow);
}
.card h2 { margin: 0 0 .75rem; font-size: 1.1rem; }

.col-6 { grid-column: span 6; }
.col-12 { grid-column: span 12; }
@media (max-width: 900px){ .col-6 { grid-column: span 12; } }

.row { display: flex; gap: .75rem; align-items: center; }
.gap { gap: .75rem; }
.full { width: 100%; }

input[type="color"] {
  width: 3.25rem; height: 3.25rem; border: none; border-radius: 9999px; overflow: hidden;
  background: transparent; padding: 0;
}
input[type="range"] {
  width: 100%;
  -webkit-appearance: none; background: transparent; height: 28px;
}
input[type="range"]::-webkit-slider-runnable-track {
  height: 6px; background: #2b3444; border-radius: 9999px;
}
input[type="range"]::-webkit-slider-thumb {
  -webkit-appearance: none; width: 18px; height: 18px; border-radius: 50%;
  margin-top: -6px; background: white; box-shadow: 0 0 0 4px rgba(124,58,237,.25);
}
label { font-size: .7rem; color: var(--muted); display: block; margin-bottom: .25rem; }

@property --glow-angle {
  syntax: '<angle>';
  inherits: false;
  initial-value: 0deg;
}

.button {
  border: 1px solid var(--card-border);
  background: linear-gradient(180deg, rgba(124,58,237,.7), rgba(124,58,237,.5));
  color: white; padding: .6rem 1rem; border-radius: 9999px;
  cursor: pointer; font-weight: 600; transition: transform .05s ease, filter .15s ease;
}
.button:hover { filter: brightness(1.05); }
.button:active { transform: translateY(1px); }
.button--cyan {
  background: linear-gradient(180deg, rgba(6,182,212,.7), rgba(6,182,212,.5));
}
.button--pink {
  background: linear-gradient(180deg, rgba(217,70,239,.7), rgba(217,70,239,.5));
}
.button--amber {
  background: linear-gradient(180deg, rgba(245,158,11,.75), rgba(245,158,11,.55));
}

.glow-button {
  --glow-button-border: 3px;
  --glow-button-speed: 6s;
  --glow-button-radius: 9999px;
  --glow-button-hue-a: 280;
  --glow-button-hue-b: 200;
  --glow-button-hue-c: 140;
  --glow-button-fill: linear-gradient(180deg, rgba(17, 23, 40, 0.95), rgba(11, 15, 28, 0.92));
  --glow-button-text: #e8ecff;
  position: relative;
  display: inline-flex;
  align-items: center;
  justify-content: center;
  gap: .45rem;
  padding: var(--glow-button-padding-y, 0.6rem) var(--glow-button-padding-x, 1.35rem);
  border: none;
  border-radius: var(--glow-button-radius);
  background: var(--glow-button-fill);
  color: var(--glow-button-text);
  font-weight: 600;
  text-decoration: none;
  cursor: pointer;
  isolation: isolate;
  overflow: hidden;
  min-height: 2.5rem;
  box-shadow:
    inset 0 1px 0 rgba(255, 255, 255, 0.08),
    0 10px 30px rgba(15, 23, 42, 0.35);
  transition: filter .18s ease, transform .12s ease, box-shadow .18s ease;
}

<<<<<<< HEAD
.glow-card {
  --glow-card-border: 3px;
  --glow-card-speed: 7s;
  --glow-card-radius: 18px;
  --glow-card-hue-a: 280;
  --glow-card-hue-b: 200;
  --glow-card-hue-c: 140;
  --glow-card-fill: linear-gradient(180deg, rgba(17, 23, 40, 0.95), rgba(11, 15, 28, 0.92));
  --glow-card-text: #e8ecff;
  --glow-card-padding-y: clamp(1rem, 2.5vw, 1.35rem);
  --glow-card-padding-x: clamp(1rem, 2.5vw, 1.4rem);
  position: relative;
  display: block;
  border-radius: var(--glow-card-radius);
  color: var(--glow-card-text);
  text-decoration: none;
  isolation: isolate;
  overflow: hidden;
  transition: transform .16s ease;
}

.glow-card::before,
.glow-card::after {
  content: "";
  position: absolute;
  border-radius: inherit;
  pointer-events: none;
}

.glow-card::before {
  inset: 0;
  background:
    conic-gradient(
      from 0turn,
      hsl(var(--glow-card-hue-a) 90% 60%),
      hsl(var(--glow-card-hue-b) 90% 60%),
      hsl(var(--glow-card-hue-c) 90% 60%),
      hsl(var(--glow-card-hue-a) 90% 60%)
    );
  padding: var(--glow-card-border);
  -webkit-mask:
    radial-gradient(closest-side, transparent calc(100% - (var(--glow-card-border) + 1px)), #000 0) content-box,
    linear-gradient(#000 0 0);
  -webkit-mask-composite: xor;
          mask:
    radial-gradient(closest-side, transparent calc(100% - (var(--glow-card-border) + 1px)), #000 0) content-box,
    linear-gradient(#000 0 0);
          mask-composite: exclude;
  animation: glow-spin var(--glow-card-speed) linear infinite;
  z-index: -1;
}

.glow-card::after {
  inset: -28%;
  background:
    conic-gradient(
      from 0turn,
      hsl(var(--glow-card-hue-a) 90% 60% / .5),
      hsl(var(--glow-card-hue-b) 90% 60% / .5),
      hsl(var(--glow-card-hue-c) 90% 60% / .5),
      hsl(var(--glow-card-hue-a) 90% 60% / .5)
    );
  filter: blur(36px) saturate(120%);
  animation: glow-spin var(--glow-card-speed) linear infinite reverse;
  opacity: .85;
  z-index: -2;
}

.glow-card__inner {
  position: relative;
  z-index: 1;
  display: flex;
  flex-direction: column;
  gap: .5rem;
  border-radius: calc(var(--glow-card-radius) - var(--glow-card-border));
  background: var(--glow-card-fill);
  box-shadow:
    inset 0 1px 0 rgba(255, 255, 255, 0.06),
    0 12px 36px rgba(15, 23, 42, 0.45);
  padding: var(--glow-card-padding-y) var(--glow-card-padding-x);
  min-height: 100%;
  height: 100%;
  transition: transform .16s ease, box-shadow .18s ease, filter .18s ease;
}

.glow-card:hover .glow-card__inner,
.glow-card:focus-visible .glow-card__inner {
  transform: translateY(-1px);
  box-shadow:
    inset 0 1px 0 rgba(255, 255, 255, 0.08),
    0 18px 42px rgba(56, 189, 248, 0.28),
    0 0 28px rgba(129, 140, 248, 0.35);
  filter: brightness(1.04);
}

.glow-card:focus-visible {
  outline: none;
}

.glow-card .glow-card__meta {
  font-size: .75rem;
  letter-spacing: .08em;
  text-transform: uppercase;
  opacity: .7;
}

.glow-card .glow-card__muted {
  font-size: .72rem;
  opacity: .65;
}

.glow-card.dragging .glow-card__inner {
  opacity: .75;
  transform: scale(.99);
  box-shadow:
    inset 0 1px 0 rgba(255, 255, 255, 0.05),
    0 8px 20px rgba(15, 23, 42, 0.25);
}

.glow-card.dragging {
  cursor: grabbing !important;
}

.glow-card[data-interactive="false"] {
  pointer-events: none;
}

=======
>>>>>>> eb15fd83
.glow-button::before,
.glow-button::after {
  content: "";
  position: absolute;
  border-radius: inherit;
  pointer-events: none;
}

.glow-button::before {
  inset: 0;
  background:
    conic-gradient(
      from 0turn,
      hsl(var(--glow-button-hue-a) 90% 60%),
      hsl(var(--glow-button-hue-b) 90% 60%),
      hsl(var(--glow-button-hue-c) 90% 60%),
      hsl(var(--glow-button-hue-a) 90% 60%)
    );
  padding: var(--glow-button-border);
  -webkit-mask:
    radial-gradient(closest-side, transparent calc(100% - (var(--glow-button-border) + 1px)), #000 0) content-box,
    linear-gradient(#000 0 0);
  -webkit-mask-composite: xor;
          mask:
    radial-gradient(closest-side, transparent calc(100% - (var(--glow-button-border) + 1px)), #000 0) content-box,
    linear-gradient(#000 0 0);
          mask-composite: exclude;
  animation: glow-spin var(--glow-button-speed) linear infinite;
  z-index: -1;
}

.glow-button::after {
  inset: -28%;
  background:
    conic-gradient(
      from 0turn,
      hsl(var(--glow-button-hue-a) 90% 60% / .52),
      hsl(var(--glow-button-hue-b) 90% 60% / .52),
      hsl(var(--glow-button-hue-c) 90% 60% / .52),
      hsl(var(--glow-button-hue-a) 90% 60% / .52)
    );
  filter: blur(32px) saturate(120%);
  opacity: .9;
  animation: glow-spin var(--glow-button-speed) linear infinite reverse;
  z-index: -2;
}

.glow-button > span,
.glow-button > svg {
  position: relative;
  z-index: 1;
}

.glow-button:hover {
  filter: brightness(1.05);
  box-shadow:
    inset 0 1px 0 rgba(255, 255, 255, 0.1),
    0 16px 36px rgba(56, 189, 248, 0.22),
    0 0 24px rgba(129, 140, 248, 0.35);
}

.glow-button:active {
  transform: translateY(1px);
}

.glow-button:focus-visible {
  outline: none;
  box-shadow:
    0 0 0 3px rgba(99, 102, 241, 0.45),
    inset 0 1px 0 rgba(255, 255, 255, 0.08),
    0 10px 30px rgba(15, 23, 42, 0.35);
}

.glow-button[disabled] {
  opacity: .6;
  cursor: not-allowed;
  filter: none;
  transform: none;
  box-shadow:
    inset 0 1px 0 rgba(255, 255, 255, 0.05),
    0 8px 20px rgba(15, 23, 42, 0.2);
}

.preset-button {
  font-size: .75rem;
  letter-spacing: .08em;
  text-transform: uppercase;
}

@keyframes glow-spin {
  to {
    transform: rotate(1turn);
  }
}

@media (prefers-reduced-motion: reduce) {
  .glow-button {
    animation: none;
  }
  .glow-button::before,
  .glow-button::after {
    animation: none;
  }
<<<<<<< HEAD
  .glow-card::before,
  .glow-card::after {
    animation: none;
  }
=======
>>>>>>> eb15fd83
}

.grid-nodes {
  display: grid; gap: .75rem; grid-template-columns: repeat(auto-fill, minmax(220px, 1fr));
}
.node {
  background: linear-gradient(180deg, rgba(255,255,255,.10), rgba(255,255,255,.05));
  border: 1px solid var(--card-border);
  border-radius: 16px; padding: .9rem;
  display: flex; align-items: center; gap: .75rem;
}
.node .dot {
  width: 12px; height: 12px; border-radius: 50%;
  background: #22c55e; box-shadow: 0 0 12px #22c55eaa;
}
.node .name { font-weight: 700; }
.node .kind { font-size: .75rem; color: var(--muted); }

.footer {
  text-align: center; color: var(--muted); font-size: .75rem; padding: 2rem 0 3rem;
}

.motion-schedule-grid {
  --motion-schedule-columns: 2;
  display: flex;
  flex-wrap: wrap;
  gap: 1rem;
  width: 100%;
  align-items: stretch;
}

.motion-schedule-column {
  display: flex;
  flex-direction: column;
  gap: .75rem;
  flex: 1 1 calc(100% / var(--motion-schedule-columns));
  min-width: 0;
}

.motion-schedule-slot {
  background: var(--slot-color, rgba(148,163,184,.25));
  color: var(--slot-text, #e2e8f0);
  border-radius: 16px;
  padding: .9rem .95rem;
  text-align: left;
  font-weight: 600;
  font-size: .8rem;
  letter-spacing: .03em;
  box-shadow: inset 0 0 0 1px rgba(15,23,42,.18);
  transition: transform .12s ease, box-shadow .12s ease;
  display: flex;
  flex-direction: column;
  align-items: flex-start;
  justify-content: center;
  gap: .5rem;
  line-height: 1.35;
}
.motion-schedule-slot:hover {
  transform: translateY(-2px);
  box-shadow: inset 0 0 0 1px rgba(15,23,42,.24), 0 14px 28px rgba(15,23,42,.35);
}
.motion-schedule-slot--selected {
  box-shadow: inset 0 0 0 1px rgba(15,23,42,.28), 0 0 0 2px rgba(59,130,246,.65), 0 14px 32px rgba(59,130,246,.25);
  transform: translateY(-1px);
}
.motion-schedule-slot--selected:hover {
  transform: translateY(-1px);
}
.motion-schedule-hour {
  text-transform: uppercase;
  font-size: .72rem;
  letter-spacing: .08em;
  opacity: .85;
}

.motion-schedule-label {
  font-size: .92rem;
  font-weight: 600;
  letter-spacing: .01em;
  text-transform: none;
  word-break: break-word;
}

.motion-schedule-slot--empty .motion-schedule-label {
  opacity: .82;
  font-weight: 500;
}

@media (max-width: 900px) {
  .motion-schedule-grid {
    gap: .75rem;
  }
  .motion-schedule-column {
    gap: .65rem;
  }
  .motion-schedule-slot {
    padding: .8rem .85rem;
  }
}

@media (max-width: 640px) {
  .motion-schedule-grid {
    gap: .6rem;
  }
  .motion-schedule-slot {
    padding: .7rem .78rem;
  }
  .motion-schedule-label {
    font-size: .88rem;
  }
}
.motion-field {
  display: flex;
  flex-direction: column;
  gap: .35rem;
}
.motion-field-label {
  font-size: .65rem;
  text-transform: uppercase;
  letter-spacing: .08em;
  color: rgba(148,163,184,.9);
}
.motion-select {
  background: rgba(15,23,42,.55);
  border: 1px solid rgba(148,163,184,.35);
  border-radius: 12px;
  padding: .55rem .75rem;
  color: #e2e8f0;
  min-width: 120px;
}
.motion-select:focus {
  outline: none;
  border-color: rgba(59,130,246,.85);
  box-shadow: 0 0 0 2px rgba(59,130,246,.35);
}
.motion-button {
  border-radius: 9999px;
  padding: .55rem 1.25rem;
  font-weight: 600;
  background: linear-gradient(180deg, rgba(148,163,184,.45), rgba(30,41,59,.75));
  border: 1px solid rgba(148,163,184,.35);
  color: #f8fafc;
  transition: filter .15s ease, transform .05s ease;
  cursor: pointer;
  white-space: nowrap;
}
.motion-button:hover { filter: brightness(1.08); }
.motion-button:active { transform: translateY(1px); }

.preset-item {
  position: relative;
  display: inline-flex;
  align-items: center;
}

#presetList.is-editing .preset-item.is-draggable,
#presetList[data-editing="true"] .preset-item.is-draggable {
  cursor: grab;
}

#presetList.is-editing .preset-item.is-draggable.is-dragging,
#presetList[data-editing="true"] .preset-item.is-draggable.is-dragging {
  cursor: grabbing;
  opacity: 0.7;
}

#presetList.is-editing .preset-item.drop-target-before::before,
#presetList.is-editing .preset-item.drop-target-after::after,
#presetList[data-editing="true"] .preset-item.drop-target-before::before,
#presetList[data-editing="true"] .preset-item.drop-target-after::after {
  content: '';
  position: absolute;
  top: -8px;
  bottom: -8px;
  width: 4px;
  border-radius: 9999px;
  background: rgba(129, 140, 248, 0.85);
  box-shadow: 0 0 10px rgba(99, 102, 241, 0.55);
  z-index: 1;
}

#presetList.is-editing .preset-item.drop-target-before::before,
#presetList[data-editing="true"] .preset-item.drop-target-before::before {
  left: -6px;
}

#presetList.is-editing .preset-item.drop-target-after::after,
#presetList[data-editing="true"] .preset-item.drop-target-after::after {
  right: -6px;
}

.preset-delete {
  position: absolute;
  top: -8px;
  right: -8px;
  width: 22px;
  height: 22px;
  border-radius: 9999px;
  border: 1px solid rgba(248, 250, 252, 0.45);
  background: rgba(15, 23, 42, 0.85);
  color: rgba(248, 113, 113, 0.95);
  font-size: 0.75rem;
  line-height: 1;
  display: none;
  align-items: center;
  justify-content: center;
  cursor: pointer;
  transition: transform .12s ease, filter .15s ease;
  box-shadow: 0 4px 12px rgba(15, 23, 42, 0.45);
  z-index: 2;
}

.preset-delete:hover {
  filter: brightness(1.15);
}

.preset-delete:active {
  transform: translateY(1px);
}

#presetList.is-editing .preset-item[data-custom="true"] .preset-delete,
#presetList[data-editing="true"] .preset-item[data-custom="true"] .preset-delete {
  display: inline-flex;
}
.motion-button--primary {
  background: linear-gradient(180deg, rgba(129,140,248,.85), rgba(99,102,241,.75));
  border-color: rgba(129,140,248,.6);
}
.motion-button--dirty {
  box-shadow: 0 0 0 2px rgba(245,158,11,.35);
}
.motion-button[disabled] {
  opacity: .55;
  cursor: not-allowed;
  pointer-events: none;
}

.motion-legend-item {
  display: inline-flex;
  align-items: center;
  gap: .55rem;
  padding: .45rem .9rem;
  border-radius: 9999px;
  background: rgba(15,23,42,.55);
  border: 1px solid rgba(148,163,184,.28);
  color: #e2e8f0;
}

button.motion-legend-item {
  font: inherit;
}

.motion-legend-item--editable {
  cursor: pointer;
  background: linear-gradient(180deg, rgba(30,41,59,.82), rgba(15,23,42,.7));
  transition: transform .12s ease, box-shadow .12s ease, border-color .12s ease;
  box-shadow: 0 6px 18px rgba(15,23,42,.4);
}

.motion-legend-item--editable:hover {
  transform: translateY(-1px);
  border-color: rgba(148,163,184,.55);
  box-shadow: 0 12px 26px rgba(15,23,42,.45);
}

.motion-legend-item--editable:focus-visible {
  outline: none;
  border-color: rgba(99,102,241,.75);
  box-shadow: 0 0 0 3px rgba(99,102,241,.45), 0 12px 26px rgba(15,23,42,.45);
}

.motion-legend-item--editable:active {
  transform: translateY(0);
  box-shadow: 0 6px 18px rgba(15,23,42,.4);
}

.motion-legend-swatch {
  width: 16px;
  height: 16px;
  border-radius: 50%;
  background: var(--swatch-color, rgba(148,163,184,.35));
  box-shadow: 0 0 0 3px rgba(15,23,42,.55);
}

.motion-legend-label {
  font-size: .78rem;
  font-weight: 600;
  letter-spacing: .02em;
}

.motion-legend-color-input {
  position: fixed;
  width: 1px;
  height: 1px;
  border: 0;
  padding: 0;
  opacity: 0;
  pointer-events: none;
}<|MERGE_RESOLUTION|>--- conflicted
+++ resolved
@@ -125,7 +125,6 @@
   transition: filter .18s ease, transform .12s ease, box-shadow .18s ease;
 }
 
-<<<<<<< HEAD
 .glow-card {
   --glow-card-border: 3px;
   --glow-card-speed: 7s;
@@ -253,8 +252,6 @@
   pointer-events: none;
 }
 
-=======
->>>>>>> eb15fd83
 .glow-button::before,
 .glow-button::after {
   content: "";
@@ -358,13 +355,10 @@
   .glow-button::after {
     animation: none;
   }
-<<<<<<< HEAD
   .glow-card::before,
   .glow-card::after {
     animation: none;
   }
-=======
->>>>>>> eb15fd83
 }
 
 .grid-nodes {
