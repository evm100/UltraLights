/* static/app.css */
:root {
  --bg: #0b1220;
  --fg: #e6e9f0;
  --muted: #9aa4b2;
  --accent: #7c3aed; /* indigo/violet */
  --accent-2: #06b6d4; /* cyan */
  --card: rgba(255,255,255,0.06);
  --card-border: rgba(255,255,255,0.12);
  --glow: 0 0 30px rgba(120, 70, 255, .35);
}

* { box-sizing: border-box; }

html, body {
  margin: 0; padding: 0;
  background: radial-gradient(1200px 600px at 10% 20%, #7c3aed22, transparent 60%),
              radial-gradient(1000px 500px at 90% 80%, #06b6d422, transparent 60%),
              radial-gradient(800px 800px at 50% 50%, #f59e0b22, transparent 60%),
              var(--bg);
  color: var(--fg);
  font: 16px/1.45 Inter, ui-sans-serif, system-ui, -apple-system, "Segoe UI", Roboto, "Helvetica Neue", Arial;
}

.header {
  text-align: center; padding: 3rem 1rem 1rem;
}
.title {
  font-weight: 900; letter-spacing: -0.02em;
  font-size: clamp(2rem, 4vw, 3.25rem);
  text-shadow: 0 0 12px rgba(130, 90, 255, .7), 0 0 42px rgba(130, 90, 255, .25);
}
.subtitle { color: var(--muted); margin-top: .4rem; }

.container {
  max-width: 1100px; margin: 0 auto; padding: 1rem 1rem 4rem;
  display: grid; gap: 1rem; grid-template-columns: repeat(12, 1fr);
}

.card {
  background: linear-gradient(180deg, rgba(255,255,255,.11), rgba(255,255,255,.04));
  border: 1px solid var(--card-border);
  border-radius: 18px; padding: 1rem;
  box-shadow: var(--glow);
}
.card h2 { margin: 0 0 .75rem; font-size: 1.1rem; }

.col-6 { grid-column: span 6; }
.col-12 { grid-column: span 12; }
@media (max-width: 900px){ .col-6 { grid-column: span 12; } }

.row { display: flex; gap: .75rem; align-items: center; }
.gap { gap: .75rem; }
.full { width: 100%; }

input[type="color"] {
  width: 3.25rem; height: 3.25rem; border: none; border-radius: 9999px; overflow: hidden;
  background: transparent; padding: 0;
}
input[type="range"] {
  width: 100%;
  -webkit-appearance: none; background: transparent; height: 28px;
}
input[type="range"]::-webkit-slider-runnable-track {
  height: 6px; background: #2b3444; border-radius: 9999px;
}
input[type="range"]::-webkit-slider-thumb {
  -webkit-appearance: none; width: 18px; height: 18px; border-radius: 50%;
  margin-top: -6px; background: white; box-shadow: 0 0 0 4px rgba(124,58,237,.25);
}
label { font-size: .7rem; color: var(--muted); display: block; margin-bottom: .25rem; }

@property --glow-angle {
  syntax: '<angle>';
  inherits: false;
  initial-value: 0deg;
}

.button {
  border: 1px solid var(--card-border);
  background: linear-gradient(180deg, rgba(124,58,237,.7), rgba(124,58,237,.5));
  color: white; padding: .6rem 1rem; border-radius: 9999px;
  cursor: pointer; font-weight: 600; transition: transform .05s ease, filter .15s ease;
}
.button:hover { filter: brightness(1.05); }
.button:active { transform: translateY(1px); }
.button--cyan {
  background: linear-gradient(180deg, rgba(6,182,212,.7), rgba(6,182,212,.5));
}
.button--pink {
  background: linear-gradient(180deg, rgba(217,70,239,.7), rgba(217,70,239,.5));
}
.button--amber {
  background: linear-gradient(180deg, rgba(245,158,11,.75), rgba(245,158,11,.55));
}

.glow-button {
  --glow-button-border: 3px;
  --glow-button-speed: 6s;
<<<<<<< HEAD
  --glow-button-radius: 9999px;
  --glow-button-hue-a: 280;
  --glow-button-hue-b: 200;
  --glow-button-hue-c: 140;
  --glow-button-fill: linear-gradient(180deg, rgba(17, 23, 40, 0.95), rgba(11, 15, 28, 0.92));
  --glow-button-text: #e8ecff;
=======
  --glow-button-radius: 18px;
  --glow-button-hue-a: 280;
  --glow-button-hue-b: 200;
  --glow-button-hue-c: 140;
  --glow-button-fill: #101827;
  --glow-button-text: #e8ecff;
  --glow-angle: 0deg;
>>>>>>> 3686d8e2
  position: relative;
  display: inline-flex;
  align-items: center;
  justify-content: center;
<<<<<<< HEAD
  gap: .45rem;
  padding: var(--glow-button-padding-y, 0.6rem) var(--glow-button-padding-x, 1.35rem);
  border: none;
  border-radius: var(--glow-button-radius);
  background: var(--glow-button-fill);
  color: var(--glow-button-text);
  font-weight: 600;
  text-decoration: none;
  cursor: pointer;
  isolation: isolate;
  overflow: hidden;
  min-height: 2.5rem;
  box-shadow:
    inset 0 1px 0 rgba(255, 255, 255, 0.08),
    0 10px 30px rgba(15, 23, 42, 0.35);
  transition: filter .18s ease, transform .12s ease, box-shadow .18s ease;
}

.glow-button::before,
.glow-button::after {
  content: "";
  position: absolute;
  border-radius: inherit;
  pointer-events: none;
}

.glow-button::before {
  inset: 0;
  background:
    conic-gradient(
      from 0turn,
      hsl(var(--glow-button-hue-a) 90% 60%),
      hsl(var(--glow-button-hue-b) 90% 60%),
      hsl(var(--glow-button-hue-c) 90% 60%),
      hsl(var(--glow-button-hue-a) 90% 60%)
    );
  padding: var(--glow-button-border);
  -webkit-mask:
    radial-gradient(closest-side, transparent calc(100% - (var(--glow-button-border) + 1px)), #000 0) content-box,
    linear-gradient(#000 0 0);
  -webkit-mask-composite: xor;
          mask:
    radial-gradient(closest-side, transparent calc(100% - (var(--glow-button-border) + 1px)), #000 0) content-box,
    linear-gradient(#000 0 0);
          mask-composite: exclude;
  animation: glow-spin var(--glow-button-speed) linear infinite;
  z-index: -1;
}

.glow-button::after {
  inset: -28%;
  background:
    conic-gradient(
      from 0turn,
      hsl(var(--glow-button-hue-a) 90% 60% / .52),
      hsl(var(--glow-button-hue-b) 90% 60% / .52),
      hsl(var(--glow-button-hue-c) 90% 60% / .52),
      hsl(var(--glow-button-hue-a) 90% 60% / .52)
    );
  filter: blur(32px) saturate(120%);
  opacity: .9;
  animation: glow-spin var(--glow-button-speed) linear infinite reverse;
  z-index: -2;
}

.glow-button > span,
.glow-button > svg {
=======
  gap: .4rem;
  padding: var(--glow-button-padding-y, 0.55rem) var(--glow-button-padding-x, 1.1rem);
  border: var(--glow-button-border) solid transparent;
  border-radius: var(--glow-button-radius);
  background:
    linear-gradient(var(--glow-button-fill), var(--glow-button-fill)) padding-box,
    conic-gradient(
      from var(--glow-angle),
      hsl(var(--glow-button-hue-a) 90% 60%),
      hsl(var(--glow-button-hue-b) 90% 60%),
      hsl(var(--glow-button-hue-c) 90% 60%),
      hsl(var(--glow-button-hue-a) 90% 60%)
    ) border-box;
  background-origin: border-box;
  background-clip: padding-box, border-box;
  color: var(--glow-button-text);
  text-decoration: none;
  cursor: pointer;
  isolation: isolate;
  transition: filter .18s ease, transform .1s ease;
  animation: glow-rotate var(--glow-button-speed) linear infinite;
}

.glow-button::after {
  content: "";
  position: absolute;
  inset: calc(var(--glow-button-border) * -2.5);
  border-radius: inherit;
  pointer-events: none;
  background:
    conic-gradient(
      from calc(var(--glow-angle) * -1),
      hsl(var(--glow-button-hue-a) 90% 60% / .55),
      hsl(var(--glow-button-hue-b) 90% 60% / .55),
      hsl(var(--glow-button-hue-c) 90% 60% / .55),
      hsl(var(--glow-button-hue-a) 90% 60% / .55)
    );
  filter: blur(28px) saturate(120%);
  opacity: .85;
  z-index: -1;
}

.glow-button span,
.glow-button svg {
>>>>>>> 3686d8e2
  position: relative;
  z-index: 1;
}

.glow-button:hover {
  filter: brightness(1.05);
<<<<<<< HEAD
  box-shadow:
    inset 0 1px 0 rgba(255, 255, 255, 0.1),
    0 16px 36px rgba(56, 189, 248, 0.22),
    0 0 24px rgba(129, 140, 248, 0.35);
=======
>>>>>>> 3686d8e2
}

.glow-button:active {
  transform: translateY(1px);
}

.glow-button:focus-visible {
  outline: none;
<<<<<<< HEAD
  box-shadow:
    0 0 0 3px rgba(99, 102, 241, 0.45),
    inset 0 1px 0 rgba(255, 255, 255, 0.08),
    0 10px 30px rgba(15, 23, 42, 0.35);
=======
  box-shadow: 0 0 0 3px rgba(129,140,248,.45);
>>>>>>> 3686d8e2
}

.glow-button[disabled] {
  opacity: .6;
  cursor: not-allowed;
  filter: none;
  transform: none;
<<<<<<< HEAD
  box-shadow:
    inset 0 1px 0 rgba(255, 255, 255, 0.05),
    0 8px 20px rgba(15, 23, 42, 0.2);
=======
>>>>>>> 3686d8e2
}

.preset-button {
  font-size: .75rem;
  letter-spacing: .08em;
  text-transform: uppercase;
}

<<<<<<< HEAD
@keyframes glow-spin {
  to {
    transform: rotate(1turn);
=======
@keyframes glow-rotate {
  to {
    --glow-angle: 1turn;
>>>>>>> 3686d8e2
  }
}

@media (prefers-reduced-motion: reduce) {
  .glow-button {
    animation: none;
  }
<<<<<<< HEAD
  .glow-button::before,
  .glow-button::after {
    animation: none;
  }
=======
>>>>>>> 3686d8e2
}

.grid-nodes {
  display: grid; gap: .75rem; grid-template-columns: repeat(auto-fill, minmax(220px, 1fr));
}
.node {
  background: linear-gradient(180deg, rgba(255,255,255,.10), rgba(255,255,255,.05));
  border: 1px solid var(--card-border);
  border-radius: 16px; padding: .9rem;
  display: flex; align-items: center; gap: .75rem;
}
.node .dot {
  width: 12px; height: 12px; border-radius: 50%;
  background: #22c55e; box-shadow: 0 0 12px #22c55eaa;
}
.node .name { font-weight: 700; }
.node .kind { font-size: .75rem; color: var(--muted); }

.footer {
  text-align: center; color: var(--muted); font-size: .75rem; padding: 2rem 0 3rem;
}

.motion-schedule-grid {
  --motion-schedule-columns: 2;
  display: flex;
  flex-wrap: wrap;
  gap: 1rem;
  width: 100%;
  align-items: stretch;
}

.motion-schedule-column {
  display: flex;
  flex-direction: column;
  gap: .75rem;
  flex: 1 1 calc(100% / var(--motion-schedule-columns));
  min-width: 0;
}

.motion-schedule-slot {
  background: var(--slot-color, rgba(148,163,184,.25));
  color: var(--slot-text, #e2e8f0);
  border-radius: 16px;
  padding: .9rem .95rem;
  text-align: left;
  font-weight: 600;
  font-size: .8rem;
  letter-spacing: .03em;
  box-shadow: inset 0 0 0 1px rgba(15,23,42,.18);
  transition: transform .12s ease, box-shadow .12s ease;
  display: flex;
  flex-direction: column;
  align-items: flex-start;
  justify-content: center;
  gap: .5rem;
  line-height: 1.35;
}
.motion-schedule-slot:hover {
  transform: translateY(-2px);
  box-shadow: inset 0 0 0 1px rgba(15,23,42,.24), 0 14px 28px rgba(15,23,42,.35);
}
.motion-schedule-slot--selected {
  box-shadow: inset 0 0 0 1px rgba(15,23,42,.28), 0 0 0 2px rgba(59,130,246,.65), 0 14px 32px rgba(59,130,246,.25);
  transform: translateY(-1px);
}
.motion-schedule-slot--selected:hover {
  transform: translateY(-1px);
}
.motion-schedule-hour {
  text-transform: uppercase;
  font-size: .72rem;
  letter-spacing: .08em;
  opacity: .85;
}

.motion-schedule-label {
  font-size: .92rem;
  font-weight: 600;
  letter-spacing: .01em;
  text-transform: none;
  word-break: break-word;
}

.motion-schedule-slot--empty .motion-schedule-label {
  opacity: .82;
  font-weight: 500;
}

@media (max-width: 900px) {
  .motion-schedule-grid {
    gap: .75rem;
  }
  .motion-schedule-column {
    gap: .65rem;
  }
  .motion-schedule-slot {
    padding: .8rem .85rem;
  }
}

@media (max-width: 640px) {
  .motion-schedule-grid {
    gap: .6rem;
  }
  .motion-schedule-slot {
    padding: .7rem .78rem;
  }
  .motion-schedule-label {
    font-size: .88rem;
  }
}
.motion-field {
  display: flex;
  flex-direction: column;
  gap: .35rem;
}
.motion-field-label {
  font-size: .65rem;
  text-transform: uppercase;
  letter-spacing: .08em;
  color: rgba(148,163,184,.9);
}
.motion-select {
  background: rgba(15,23,42,.55);
  border: 1px solid rgba(148,163,184,.35);
  border-radius: 12px;
  padding: .55rem .75rem;
  color: #e2e8f0;
  min-width: 120px;
}
.motion-select:focus {
  outline: none;
  border-color: rgba(59,130,246,.85);
  box-shadow: 0 0 0 2px rgba(59,130,246,.35);
}
.motion-button {
  border-radius: 9999px;
  padding: .55rem 1.25rem;
  font-weight: 600;
  background: linear-gradient(180deg, rgba(148,163,184,.45), rgba(30,41,59,.75));
  border: 1px solid rgba(148,163,184,.35);
  color: #f8fafc;
  transition: filter .15s ease, transform .05s ease;
  cursor: pointer;
  white-space: nowrap;
}
.motion-button:hover { filter: brightness(1.08); }
.motion-button:active { transform: translateY(1px); }

.preset-item {
  position: relative;
  display: inline-flex;
  align-items: center;
}

#presetList.is-editing .preset-item.is-draggable,
#presetList[data-editing="true"] .preset-item.is-draggable {
  cursor: grab;
}

#presetList.is-editing .preset-item.is-draggable.is-dragging,
#presetList[data-editing="true"] .preset-item.is-draggable.is-dragging {
  cursor: grabbing;
  opacity: 0.7;
}

#presetList.is-editing .preset-item.drop-target-before::before,
#presetList.is-editing .preset-item.drop-target-after::after,
#presetList[data-editing="true"] .preset-item.drop-target-before::before,
#presetList[data-editing="true"] .preset-item.drop-target-after::after {
  content: '';
  position: absolute;
  top: -8px;
  bottom: -8px;
  width: 4px;
  border-radius: 9999px;
  background: rgba(129, 140, 248, 0.85);
  box-shadow: 0 0 10px rgba(99, 102, 241, 0.55);
  z-index: 1;
}

#presetList.is-editing .preset-item.drop-target-before::before,
#presetList[data-editing="true"] .preset-item.drop-target-before::before {
  left: -6px;
}

#presetList.is-editing .preset-item.drop-target-after::after,
#presetList[data-editing="true"] .preset-item.drop-target-after::after {
  right: -6px;
}

.preset-delete {
  position: absolute;
  top: -8px;
  right: -8px;
  width: 22px;
  height: 22px;
  border-radius: 9999px;
  border: 1px solid rgba(248, 250, 252, 0.45);
  background: rgba(15, 23, 42, 0.85);
  color: rgba(248, 113, 113, 0.95);
  font-size: 0.75rem;
  line-height: 1;
  display: none;
  align-items: center;
  justify-content: center;
  cursor: pointer;
  transition: transform .12s ease, filter .15s ease;
  box-shadow: 0 4px 12px rgba(15, 23, 42, 0.45);
  z-index: 2;
}

.preset-delete:hover {
  filter: brightness(1.15);
}

.preset-delete:active {
  transform: translateY(1px);
}

#presetList.is-editing .preset-item[data-custom="true"] .preset-delete,
#presetList[data-editing="true"] .preset-item[data-custom="true"] .preset-delete {
  display: inline-flex;
}
.motion-button--primary {
  background: linear-gradient(180deg, rgba(129,140,248,.85), rgba(99,102,241,.75));
  border-color: rgba(129,140,248,.6);
}
.motion-button--dirty {
  box-shadow: 0 0 0 2px rgba(245,158,11,.35);
}
.motion-button[disabled] {
  opacity: .55;
  cursor: not-allowed;
  pointer-events: none;
}

.motion-legend-item {
  display: inline-flex;
  align-items: center;
  gap: .55rem;
  padding: .45rem .9rem;
  border-radius: 9999px;
  background: rgba(15,23,42,.55);
  border: 1px solid rgba(148,163,184,.28);
  color: #e2e8f0;
}

button.motion-legend-item {
  font: inherit;
}

.motion-legend-item--editable {
  cursor: pointer;
  background: linear-gradient(180deg, rgba(30,41,59,.82), rgba(15,23,42,.7));
  transition: transform .12s ease, box-shadow .12s ease, border-color .12s ease;
  box-shadow: 0 6px 18px rgba(15,23,42,.4);
}

.motion-legend-item--editable:hover {
  transform: translateY(-1px);
  border-color: rgba(148,163,184,.55);
  box-shadow: 0 12px 26px rgba(15,23,42,.45);
}

.motion-legend-item--editable:focus-visible {
  outline: none;
  border-color: rgba(99,102,241,.75);
  box-shadow: 0 0 0 3px rgba(99,102,241,.45), 0 12px 26px rgba(15,23,42,.45);
}

.motion-legend-item--editable:active {
  transform: translateY(0);
  box-shadow: 0 6px 18px rgba(15,23,42,.4);
}

.motion-legend-swatch {
  width: 16px;
  height: 16px;
  border-radius: 50%;
  background: var(--swatch-color, rgba(148,163,184,.35));
  box-shadow: 0 0 0 3px rgba(15,23,42,.55);
}

.motion-legend-label {
  font-size: .78rem;
  font-weight: 600;
  letter-spacing: .02em;
}

.motion-legend-color-input {
  position: fixed;
  width: 1px;
  height: 1px;
  border: 0;
  padding: 0;
  opacity: 0;
  pointer-events: none;
}<|MERGE_RESOLUTION|>--- conflicted
+++ resolved
@@ -97,27 +97,16 @@
 .glow-button {
   --glow-button-border: 3px;
   --glow-button-speed: 6s;
-<<<<<<< HEAD
   --glow-button-radius: 9999px;
   --glow-button-hue-a: 280;
   --glow-button-hue-b: 200;
   --glow-button-hue-c: 140;
   --glow-button-fill: linear-gradient(180deg, rgba(17, 23, 40, 0.95), rgba(11, 15, 28, 0.92));
   --glow-button-text: #e8ecff;
-=======
-  --glow-button-radius: 18px;
-  --glow-button-hue-a: 280;
-  --glow-button-hue-b: 200;
-  --glow-button-hue-c: 140;
-  --glow-button-fill: #101827;
-  --glow-button-text: #e8ecff;
-  --glow-angle: 0deg;
->>>>>>> 3686d8e2
   position: relative;
   display: inline-flex;
   align-items: center;
   justify-content: center;
-<<<<<<< HEAD
   gap: .45rem;
   padding: var(--glow-button-padding-y, 0.6rem) var(--glow-button-padding-x, 1.35rem);
   border: none;
@@ -185,65 +174,16 @@
 
 .glow-button > span,
 .glow-button > svg {
-=======
-  gap: .4rem;
-  padding: var(--glow-button-padding-y, 0.55rem) var(--glow-button-padding-x, 1.1rem);
-  border: var(--glow-button-border) solid transparent;
-  border-radius: var(--glow-button-radius);
-  background:
-    linear-gradient(var(--glow-button-fill), var(--glow-button-fill)) padding-box,
-    conic-gradient(
-      from var(--glow-angle),
-      hsl(var(--glow-button-hue-a) 90% 60%),
-      hsl(var(--glow-button-hue-b) 90% 60%),
-      hsl(var(--glow-button-hue-c) 90% 60%),
-      hsl(var(--glow-button-hue-a) 90% 60%)
-    ) border-box;
-  background-origin: border-box;
-  background-clip: padding-box, border-box;
-  color: var(--glow-button-text);
-  text-decoration: none;
-  cursor: pointer;
-  isolation: isolate;
-  transition: filter .18s ease, transform .1s ease;
-  animation: glow-rotate var(--glow-button-speed) linear infinite;
-}
-
-.glow-button::after {
-  content: "";
-  position: absolute;
-  inset: calc(var(--glow-button-border) * -2.5);
-  border-radius: inherit;
-  pointer-events: none;
-  background:
-    conic-gradient(
-      from calc(var(--glow-angle) * -1),
-      hsl(var(--glow-button-hue-a) 90% 60% / .55),
-      hsl(var(--glow-button-hue-b) 90% 60% / .55),
-      hsl(var(--glow-button-hue-c) 90% 60% / .55),
-      hsl(var(--glow-button-hue-a) 90% 60% / .55)
-    );
-  filter: blur(28px) saturate(120%);
-  opacity: .85;
-  z-index: -1;
-}
-
-.glow-button span,
-.glow-button svg {
->>>>>>> 3686d8e2
   position: relative;
   z-index: 1;
 }
 
 .glow-button:hover {
   filter: brightness(1.05);
-<<<<<<< HEAD
   box-shadow:
     inset 0 1px 0 rgba(255, 255, 255, 0.1),
     0 16px 36px rgba(56, 189, 248, 0.22),
     0 0 24px rgba(129, 140, 248, 0.35);
-=======
->>>>>>> 3686d8e2
 }
 
 .glow-button:active {
@@ -252,14 +192,10 @@
 
 .glow-button:focus-visible {
   outline: none;
-<<<<<<< HEAD
   box-shadow:
     0 0 0 3px rgba(99, 102, 241, 0.45),
     inset 0 1px 0 rgba(255, 255, 255, 0.08),
     0 10px 30px rgba(15, 23, 42, 0.35);
-=======
-  box-shadow: 0 0 0 3px rgba(129,140,248,.45);
->>>>>>> 3686d8e2
 }
 
 .glow-button[disabled] {
@@ -267,12 +203,9 @@
   cursor: not-allowed;
   filter: none;
   transform: none;
-<<<<<<< HEAD
   box-shadow:
     inset 0 1px 0 rgba(255, 255, 255, 0.05),
     0 8px 20px rgba(15, 23, 42, 0.2);
-=======
->>>>>>> 3686d8e2
 }
 
 .preset-button {
@@ -281,15 +214,9 @@
   text-transform: uppercase;
 }
 
-<<<<<<< HEAD
 @keyframes glow-spin {
   to {
     transform: rotate(1turn);
-=======
-@keyframes glow-rotate {
-  to {
-    --glow-angle: 1turn;
->>>>>>> 3686d8e2
   }
 }
 
@@ -297,13 +224,10 @@
   .glow-button {
     animation: none;
   }
-<<<<<<< HEAD
   .glow-button::before,
   .glow-button::after {
     animation: none;
   }
-=======
->>>>>>> 3686d8e2
 }
 
 .grid-nodes {
