--- conflicted
+++ resolved
@@ -31,10 +31,7 @@
       {% for slot in motion_config.schedule %}
       <div class="motion-schedule-slot" data-slot="{{ loop.index0 }}">
         <span class="motion-schedule-hour"></span>
-<<<<<<< HEAD
         <span class="motion-schedule-label"></span>
-=======
->>>>>>> 03d0e432
       </div>
       {% endfor %}
     </div>
@@ -70,17 +67,10 @@
         <span class="motion-legend-swatch" style="--swatch-color: {{ motion_config.no_motion_color }}"></span>
         <span class="motion-legend-label">No Motion</span>
       </div>
-<<<<<<< HEAD
       {% for entry in motion_config.legend %}
       <div class="motion-legend-item">
         <span class="motion-legend-swatch" style="--swatch-color: {{ entry.color }}"></span>
         <span class="motion-legend-label">{{ entry.name }}</span>
-=======
-      {% for preset in presets %}
-      <div class="motion-legend-item">
-        <span class="motion-legend-swatch" style="--swatch-color: {{ motion_config.preset_colors[preset.id] }}"></span>
-        <span class="motion-legend-label">{{ preset.name }}</span>
->>>>>>> 03d0e432
       </div>
       {% endfor %}
     </div>
@@ -153,18 +143,14 @@
         const hour = document.createElement('span');
         hour.className = 'motion-schedule-hour';
         slot.appendChild(hour);
-<<<<<<< HEAD
         const label = document.createElement('span');
         label.className = 'motion-schedule-label';
         slot.appendChild(label);
-=======
->>>>>>> 03d0e432
         scheduleGrid.appendChild(slot);
       }
       slots = Array.from(scheduleGrid.querySelectorAll('.motion-schedule-slot'));
     }
 
-<<<<<<< HEAD
     slots.forEach((slot) => {
       if (!slot.querySelector('.motion-schedule-hour')) {
         const hour = document.createElement('span');
@@ -184,10 +170,6 @@
     };
 
     const formatTime = (minutes) => {
-=======
-    const formatLabel = (index) => {
-      const minutes = ((index % slotCount) + slotCount) % slotCount * slotMinutes;
->>>>>>> 03d0e432
       const hour = Math.floor(minutes / 60) % 24;
       const minute = minutes % 60;
       const suffix = hour >= 12 ? 'p' : 'a';
@@ -196,15 +178,12 @@
       return `${displayHour}${minuteText}${suffix}`;
     };
 
-<<<<<<< HEAD
     const formatRange = (index) => {
       const start = minutesForIndex(index);
       const end = minutesForIndex(index + 1);
       return `${formatTime(start)} – ${formatTime(end)}`;
     };
 
-=======
->>>>>>> 03d0e432
     const pickTextColor = (color) => {
       if (!color || !color.startsWith('#')) {
         return '#f8fafc';
@@ -225,10 +204,7 @@
         slot.classList.toggle('motion-schedule-slot--selected', idx === selectedSlot);
       });
     };
-<<<<<<< HEAD
-
-=======
->>>>>>> 03d0e432
+
     const renderSchedule = () => {
       slots.forEach((slot, idx) => {
         const presetId = scheduleData[idx] || '';
@@ -236,7 +212,6 @@
         slot.style.setProperty('--slot-color', color);
         slot.style.setProperty('--slot-text', pickTextColor(color));
         slot.dataset.preset = presetId;
-<<<<<<< HEAD
         const rangeLabel = formatRange(idx);
         const hourEl = slot.querySelector('.motion-schedule-hour');
         if (hourEl) {
@@ -250,14 +225,6 @@
         slot.setAttribute('title', `${rangeLabel} – ${presetName}`);
         slot.setAttribute('aria-label', `${rangeLabel} – ${presetName}`);
         slot.classList.toggle('motion-schedule-slot--empty', !presetId);
-=======
-        const hourEl = slot.querySelector('.motion-schedule-hour');
-        if (hourEl) {
-          hourEl.textContent = formatLabel(idx);
-        }
-        const presetName = presetNames[presetId] || presetId || 'No Motion';
-        slot.setAttribute('title', `${formatLabel(idx)} – ${presetName}`);
->>>>>>> 03d0e432
       });
       updateSlotHighlight();
     };
@@ -327,11 +294,6 @@
       }
       updateSlotHighlight();
     };
-<<<<<<< HEAD
-
-=======
-    
->>>>>>> 03d0e432
     const setStatus = (message, cls) => {
       if (!statusEl) return;
       if (statusTimeout) {
