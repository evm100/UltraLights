{% extends "base.html" %}
{% block content %}
<div class="flex items-center gap-2 text-sm mb-2">
  <span class="opacity-70">Connection:</span>
  <span
    id="nodeStatusDot"
    class="inline-block w-3 h-3 rounded-full"
    role="status"
    aria-live="polite"
    style="background-color: #ef4444; box-shadow: 0 0 12px rgba(239,68,68,0.6);"
  ></span>
</div>
<h2 class="text-2xl font-semibold mb-4">{{ node.name }}</h2>
<script>
  window.nodeBrightnessLimits = {{ brightness_limits|default({})|tojson }};
</script>
{% if node_modules %}
<div class="grid md:grid-cols-2 gap-6">
  {% for mod in node_modules %}
    {% include 'modules/' ~ mod ~ '.html' ignore missing %}
  {% endfor %}
</div>
<<<<<<< HEAD
{% else %}
<div class="glass rounded-2xl p-6 text-sm opacity-70">
  This node has no enabled modules configured.
</div>
{% endif %}
=======

<script>
const STATUS_NODE_ID = {{ node.id|tojson }};
const STATUS_TIMEOUT = {{ status_timeout|tojson }};
const STATUS_URL = `/api/node/${encodeURIComponent(STATUS_NODE_ID)}/status`;
const statusDot = document.getElementById('nodeStatusDot');

function setDot(online) {
  if (!statusDot) return;
  if (online) {
    statusDot.style.backgroundColor = '#22c55e';
    statusDot.style.boxShadow = '0 0 12px rgba(34,197,94,0.7)';
    statusDot.setAttribute('aria-label', 'Online');
    statusDot.title = `Online (heartbeat within ${STATUS_TIMEOUT}s)`;
  } else {
    statusDot.style.backgroundColor = '#ef4444';
    statusDot.style.boxShadow = '0 0 12px rgba(239,68,68,0.6)';
    statusDot.setAttribute('aria-label', 'Offline');
    statusDot.title = `Offline (no heartbeat in ${STATUS_TIMEOUT}s)`;
  }
}

setDot({{ status_initial_online|tojson }});

async function refreshStatus() {
  if (!statusDot) return;
  try {
    const res = await fetch(STATUS_URL, { cache: 'no-store' });
    if (!res.ok) throw new Error(`HTTP ${res.status}`);
    const data = await res.json();
    setDot(Boolean(data.online));
  } catch (err) {
    console.error('Failed to refresh node status', err);
    setDot(false);
  }
}

refreshStatus();
setInterval(refreshStatus, 5000);
</script>
>>>>>>> 7bc251cc
{% endblock %}<|MERGE_RESOLUTION|>--- conflicted
+++ resolved
@@ -20,13 +20,11 @@
     {% include 'modules/' ~ mod ~ '.html' ignore missing %}
   {% endfor %}
 </div>
-<<<<<<< HEAD
 {% else %}
 <div class="glass rounded-2xl p-6 text-sm opacity-70">
   This node has no enabled modules configured.
 </div>
 {% endif %}
-=======
 
 <script>
 const STATUS_NODE_ID = {{ node.id|tojson }};
@@ -67,5 +65,4 @@
 refreshStatus();
 setInterval(refreshStatus, 5000);
 </script>
->>>>>>> 7bc251cc
 {% endblock %}