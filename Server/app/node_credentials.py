"""Database-backed node credential helpers."""

from __future__ import annotations

from dataclasses import dataclass
from datetime import datetime, timezone
<<<<<<< HEAD
import logging
=======
>>>>>>> 39f3ff0e
from typing import Any, Dict, Iterable, List, Optional, Tuple

from sqlmodel import Session, select

from . import registry
<<<<<<< HEAD
from .auth.models import (
    HouseMembership,
    NodeCredential,
    NodeRegistration,
    User,
)
from .auth.security import hash_password, verify_password
=======
from .auth.models import NodeCredential, NodeRegistration
>>>>>>> 39f3ff0e


@dataclass
class NodeCredentialWithToken:
    """Return value that optionally includes a freshly issued token."""

    credential: NodeCredential
    plaintext_token: Optional[str]


@dataclass
class NodeRegistrationWithToken:
    """Batch generation return type including the plaintext token."""

    registration: NodeRegistration
    plaintext_token: str


def _now() -> datetime:
    """Return a timezone-aware UTC timestamp."""

    return datetime.now(timezone.utc)


def _first_result(result: Any) -> Any:
    """Return the first item from a SQLModel result or stub."""

    if hasattr(result, "first"):
        return result.first()
    if hasattr(result, "one_or_none"):
        try:
            return result.one_or_none()
        except Exception:  # pragma: no cover - defensive fallback
            pass
    if hasattr(result, "all"):
        rows = result.all()
        return rows[0] if rows else None
    try:
        iterator = iter(result)
    except TypeError:  # pragma: no cover - defensive
        return None
    return next(iterator, None)


def _get_by_node_id(session: Session, node_id: str) -> Optional[NodeCredential]:
    result = session.exec(
        select(NodeCredential).where(NodeCredential.node_id == node_id)
    )
    return _first_result(result)


def _get_registration_by_node_id(
    session: Session, node_id: str
) -> Optional[NodeRegistration]:
    result = session.exec(
        select(NodeRegistration).where(NodeRegistration.node_id == node_id)
    )
    return _first_result(result)


def get_by_node_id(session: Session, node_id: str) -> Optional[NodeCredential]:
    return _get_by_node_id(session, node_id)


def get_by_download_id(session: Session, download_id: str) -> Optional[NodeCredential]:
    result = session.exec(
        select(NodeCredential).where(NodeCredential.download_id == download_id)
    )
    return _first_result(result)


def get_by_token_hash(session: Session, token_hash: str) -> Optional[NodeCredential]:
    result = session.exec(
        select(NodeCredential).where(NodeCredential.token_hash == token_hash)
    )
    return _first_result(result)


def get_registration_by_node_id(
    session: Session, node_id: str
) -> Optional[NodeRegistration]:
    return _get_registration_by_node_id(session, node_id)


def get_registration_by_download_id(
    session: Session, download_id: str
) -> Optional[NodeRegistration]:
    result = session.exec(
        select(NodeRegistration).where(NodeRegistration.download_id == download_id)
    )
    return _first_result(result)


def any_tokens(session: Session) -> bool:
    """Return True if any node credentials or registrations exist."""

    if _first_result(session.exec(select(NodeCredential.id))):
        return True
    return _first_result(session.exec(select(NodeRegistration.id))) is not None


def create_batch(
    session: Session,
    count: int,
    *,
    metadata: Optional[Iterable[Dict[str, Any]]] = None,
) -> List[NodeRegistrationWithToken]:
    """Generate ``count`` opaque registrations and persist them."""

    if count <= 0:
        raise ValueError("count must be positive")

    registrations: List[NodeRegistrationWithToken] = []

    def _collect_strings(statement) -> set[str]:
        values: set[str] = set()
        for row in session.exec(statement).all():
            candidate = row[0] if isinstance(row, tuple) else row
            if isinstance(candidate, str):
                values.add(candidate)
        return values

    existing_node_ids = _collect_strings(select(NodeRegistration.node_id))
    existing_node_ids.update(_collect_strings(select(NodeCredential.node_id)))
    existing_download_ids = _collect_strings(select(NodeRegistration.download_id))
    existing_download_ids.update(_collect_strings(select(NodeCredential.download_id)))

    metadata_list: List[Dict[str, Any]] = []
    if metadata is not None:
        for entry in metadata:
            metadata_list.append(dict(entry))

    for index in range(count):
        node_id = registry.generate_node_id()
        while node_id in existing_node_ids:
            node_id = registry.generate_node_id()
        existing_node_ids.add(node_id)

        download_id = registry.generate_download_id()
        while download_id in existing_download_ids:
            download_id = registry.generate_download_id()
        existing_download_ids.add(download_id)

        plaintext_token = registry.generate_node_token()
        token_hash = registry.hash_node_token(plaintext_token)

        metadata_entry: Dict[str, Any] = (
            dict(metadata_list[index]) if index < len(metadata_list) else {}
        )

        registration = NodeRegistration(
            node_id=node_id,
            download_id=download_id,
            token_hash=token_hash,
<<<<<<< HEAD
=======
            provisioning_token=plaintext_token,
>>>>>>> 39f3ff0e
            hardware_metadata=metadata_entry,
        )
        session.add(registration)
        registrations.append(
            NodeRegistrationWithToken(
                registration=registration, plaintext_token=plaintext_token
            )
        )

    session.commit()
    for entry in registrations:
        session.refresh(entry.registration)

<<<<<<< HEAD
        if entry.registration.provisioning_token:
            entry.registration.provisioning_token = None
            session.add(entry.registration)

    session.commit()

=======
>>>>>>> 39f3ff0e
    return registrations


def list_available_registrations(session: Session) -> List[NodeRegistration]:
    """Return registrations that have not been assigned to a house/user."""

    result = session.exec(
        select(NodeRegistration).where(NodeRegistration.assigned_at.is_(None))
    )
    return result.all()


def list_assigned_registrations(session: Session) -> List[NodeRegistration]:
    """Return registrations that have been associated with a house or user."""

    result = session.exec(
        select(NodeRegistration).where(NodeRegistration.assigned_at.is_not(None))
    )
    return result.all()


<<<<<<< HEAD
def list_pending_registrations_for_user(
    session: Session, user_id: Optional[int]
) -> List[NodeRegistration]:
    """Return unassigned registrations claimed by ``user_id``."""

    if not user_id:
        return []

    result = session.exec(
        select(NodeRegistration)
        .where(NodeRegistration.assigned_user_id == user_id)
        .where(NodeRegistration.room_id.is_(None))
        .order_by(NodeRegistration.created_at)
    )
    return result.all()


=======
>>>>>>> 39f3ff0e
def claim_registration(
    session: Session,
    node_id: str,
    *,
    house_slug: Optional[str] = None,
    room_id: Optional[str] = None,
    display_name: Optional[str] = None,
    assigned_user_id: Optional[int] = None,
    assigned_house_id: Optional[int] = None,
    hardware_metadata: Optional[Dict[str, Any]] = None,
) -> NodeRegistration:
    """Mark a pre-generated registration as claimed for later assignment."""

    registration = _get_registration_by_node_id(session, node_id)
    if registration is None:
        raise KeyError("node registration not found")

    changed = False
    now = _now()

    if registration.assigned_at is None:
        registration.assigned_at = now
        changed = True

    if house_slug is not None and registration.house_slug != house_slug:
        registration.house_slug = house_slug
        changed = True
    if room_id is not None and registration.room_id != room_id:
        registration.room_id = room_id
        changed = True
    if display_name is not None and registration.display_name != display_name:
        registration.display_name = display_name
        changed = True
    if assigned_user_id is not None and registration.assigned_user_id != assigned_user_id:
        registration.assigned_user_id = assigned_user_id
        changed = True
    if assigned_house_id is not None and registration.assigned_house_id != assigned_house_id:
        registration.assigned_house_id = assigned_house_id
        changed = True
    if hardware_metadata:
        merged = dict(registration.hardware_metadata)
        merged.update(hardware_metadata)
        if merged != registration.hardware_metadata:
            registration.hardware_metadata = merged
            changed = True

<<<<<<< HEAD
    if registration.provisioning_token:
        registration.provisioning_token = None
        changed = True

=======
>>>>>>> 39f3ff0e
    if changed:
        session.add(registration)
        session.commit()
        session.refresh(registration)

    return registration


def _sync_registration_assignment(
    registration: NodeRegistration,
    *,
    house_slug: str,
    room_id: str,
    display_name: str,
    assigned_house_id: Optional[int],
    assigned_user_id: Optional[int],
    hardware_metadata: Optional[Dict[str, Any]],
) -> Tuple[NodeRegistration, bool]:
    changed = False
    now = _now()

    if registration.assigned_at is None:
        registration.assigned_at = now
        changed = True

    if registration.house_slug != house_slug:
        registration.house_slug = house_slug
        changed = True
    if registration.room_id != room_id:
        registration.room_id = room_id
        changed = True
    if registration.display_name != display_name:
        registration.display_name = display_name
        changed = True
    if assigned_house_id is not None and registration.assigned_house_id != assigned_house_id:
        registration.assigned_house_id = assigned_house_id
        changed = True
    if assigned_user_id is not None and registration.assigned_user_id != assigned_user_id:
        registration.assigned_user_id = assigned_user_id
        changed = True
    if hardware_metadata:
        merged = dict(registration.hardware_metadata)
        merged.update(hardware_metadata)
        if merged != registration.hardware_metadata:
            registration.hardware_metadata = merged
            changed = True

    return registration, changed


def ensure_for_node(
    session: Session,
    *,
    node_id: str,
    house_slug: str,
    room_id: str,
    display_name: str,
    download_id: Optional[str] = None,
    token_hash: Optional[str] = None,
    rotate_token: bool = False,
    assigned_house_id: Optional[int] = None,
    assigned_user_id: Optional[int] = None,
    hardware_metadata: Optional[Dict[str, Any]] = None,
) -> NodeCredentialWithToken:
    """Ensure a credential row exists for ``node_id`` and return it."""

    plaintext: Optional[str] = None
    registration = _get_registration_by_node_id(session, node_id)
    registration_changed = False

    if registration is None:
        if download_id is None:
            download_id = registry.generate_download_id()
        if rotate_token or token_hash is None:
            plaintext = registry.generate_node_token()
            token_hash = registry.hash_node_token(plaintext)
        else:
            plaintext = None
        registration = NodeRegistration(
            node_id=node_id,
            download_id=download_id,
            token_hash=token_hash,
<<<<<<< HEAD
=======
            provisioning_token=plaintext,
>>>>>>> 39f3ff0e
            assigned_at=_now(),
            house_slug=house_slug,
            room_id=room_id,
            display_name=display_name,
            assigned_house_id=assigned_house_id,
            assigned_user_id=assigned_user_id,
            hardware_metadata=hardware_metadata or {},
        )
        registration_changed = True
    else:
        registration, updated = _sync_registration_assignment(
            registration,
            house_slug=house_slug,
            room_id=room_id,
            display_name=display_name,
            assigned_house_id=assigned_house_id,
            assigned_user_id=assigned_user_id,
            hardware_metadata=hardware_metadata,
        )
        registration_changed |= updated

<<<<<<< HEAD
        if registration.provisioning_token:
            registration.provisioning_token = None
            registration_changed = True

=======
>>>>>>> 39f3ff0e
        if download_id and registration.download_id != download_id:
            registration.download_id = download_id
            registration_changed = True

        if rotate_token:
            plaintext = registry.generate_node_token()
            registration.token_hash = registry.hash_node_token(plaintext)
            registration.token_issued_at = _now()
<<<<<<< HEAD
=======
            registration.provisioning_token = plaintext
>>>>>>> 39f3ff0e
            registration_changed = True
        elif token_hash and registration.token_hash != token_hash:
            registration.token_hash = token_hash
            registration.token_issued_at = _now()
            registration_changed = True

    credential = _get_by_node_id(session, node_id)
    credential_changed = False

    if credential:
        if credential.house_slug != house_slug:
            credential.house_slug = house_slug
            credential_changed = True
        if credential.room_id != room_id:
            credential.room_id = room_id
            credential_changed = True
        if credential.display_name != display_name:
            credential.display_name = display_name
            credential_changed = True
        if credential.download_id != registration.download_id:
            credential.download_id = registration.download_id
            credential_changed = True

        if rotate_token:
            plaintext = plaintext or registry.generate_node_token()
            registration.token_hash = registry.hash_node_token(plaintext)
            registration.token_issued_at = _now()
<<<<<<< HEAD
=======
            registration.provisioning_token = plaintext
>>>>>>> 39f3ff0e
            credential.token_hash = registration.token_hash
            credential.token_issued_at = registration.token_issued_at
            credential_changed = True
            registration_changed = True
        elif credential.token_hash != registration.token_hash:
            credential.token_hash = registration.token_hash
            credential.token_issued_at = registration.token_issued_at
            credential_changed = True
    else:
        if plaintext:
            token_hash = registry.hash_node_token(plaintext)
            if registration.token_hash != token_hash:
                registration.token_hash = token_hash
                registration.token_issued_at = _now()
                registration_changed = True
<<<<<<< HEAD
=======
            if registration.provisioning_token != plaintext:
                registration.provisioning_token = plaintext
                registration_changed = True
>>>>>>> 39f3ff0e
        credential = NodeCredential(
            node_id=node_id,
            house_slug=house_slug,
            room_id=room_id,
            display_name=display_name,
            download_id=registration.download_id,
            token_hash=registration.token_hash,
            created_at=_now(),
            token_issued_at=registration.token_issued_at,
        )
        credential_changed = True

    if registration_changed:
        session.add(registration)
    if credential_changed:
        session.add(credential)
    if registration_changed or credential_changed:
        session.commit()
        if registration_changed:
            session.refresh(registration)
        if credential_changed:
            session.refresh(credential)
<<<<<<< HEAD

    return NodeCredentialWithToken(credential=credential, plaintext_token=plaintext)


def assign_registration_to_room(
    session: Session,
    *,
    node_id: str,
    house_slug: str,
    room_id: str,
    display_name: str,
    assigned_house_id: Optional[int] = None,
    assigned_user_id: Optional[int] = None,
) -> NodeRegistration:
    """Place ``node_id`` into ``house_slug``/``room_id`` and update metadata."""

    if not node_id:
        raise ValueError("node_id must be provided")

    normalized_name = str(display_name or "").strip() or node_id

    house, room = registry.find_room(house_slug, room_id)
    if room is None:
        raise KeyError("room not found")

    existing_registration = _get_registration_by_node_id(session, node_id)
    existing_credential = _get_by_node_id(session, node_id)

    previous_house_slug = existing_registration.house_slug if existing_registration else None
    previous_room_id = existing_registration.room_id if existing_registration else None
    previous_display = (
        existing_registration.display_name if existing_registration else None
    )
    previous_assigned_house = (
        existing_registration.assigned_house_id if existing_registration else None
    )
    previous_assigned_user = (
        existing_registration.assigned_user_id if existing_registration else None
    )

    if assigned_house_id is None and existing_registration:
        assigned_house_id = existing_registration.assigned_house_id
    if assigned_user_id is None and existing_registration:
        assigned_user_id = existing_registration.assigned_user_id

    normalized_lower = normalized_name.lower()
    raw_nodes = room.get("nodes")
    nodes_in_room = raw_nodes if isinstance(raw_nodes, list) else []
    for entry in nodes_in_room:
        if not isinstance(entry, dict):
            continue
        if entry.get("id") == node_id:
            continue
        raw_name = entry.get("name")
        if isinstance(raw_name, str) and raw_name.strip().lower() == normalized_lower:
            raise ValueError("node name already exists")

    download_id = (
        existing_registration.download_id
        if existing_registration is not None
        else (
            existing_credential.download_id
            if existing_credential is not None
            else None
        )
    )
    token_hash = (
        existing_registration.token_hash
        if existing_registration is not None
        else (
            existing_credential.token_hash
            if existing_credential is not None
            else None
        )
    )
    hardware_metadata: Optional[Dict[str, Any]] = (
        existing_registration.hardware_metadata
        if existing_registration is not None
        else None
    )

    ensured = ensure_for_node(
        session,
        node_id=node_id,
        house_slug=house_slug,
        room_id=room_id,
        display_name=normalized_name,
        download_id=download_id,
        token_hash=token_hash,
        assigned_house_id=assigned_house_id,
        assigned_user_id=assigned_user_id,
        hardware_metadata=hardware_metadata,
    )
=======
>>>>>>> 39f3ff0e

    registration = _get_registration_by_node_id(session, node_id)
    if registration is None:
        raise KeyError("node registration not found")

    metadata = (
        registration.hardware_metadata if isinstance(registration.hardware_metadata, dict) else {}
    )
    modules_meta: Optional[List[str]] = None
    modules_value = metadata.get("modules") if isinstance(metadata, dict) else None
    if isinstance(modules_value, list):
        cleaned: List[str] = []
        for entry in modules_value:
            text = str(entry).strip()
            if text:
                cleaned.append(text)
        modules_meta = cleaned or None

    try:
        registry.place_node_in_room(
            node_id,
            house_slug,
            room_id,
            name=normalized_name,
            modules=modules_meta,
        )
    except Exception:
        if previous_house_slug is not None and previous_room_id is not None:
            ensure_for_node(
                session,
                node_id=node_id,
                house_slug=previous_house_slug,
                room_id=previous_room_id,
                display_name=previous_display or node_id,
                download_id=registration.download_id,
                token_hash=registration.token_hash,
                assigned_house_id=previous_assigned_house,
                assigned_user_id=previous_assigned_user,
                hardware_metadata=metadata,
            )
        raise

    session.refresh(registration)
    return registration


def rotate_token(
    session: Session, node_id: str, *, token: Optional[str] = None
) -> Tuple[NodeCredential, str]:
    credential = _get_by_node_id(session, node_id)
    registration = _get_registration_by_node_id(session, node_id)
    if credential is None and registration is None:
        raise KeyError("node credentials not found")

    plaintext = token or registry.generate_node_token()
    token_hash = registry.hash_node_token(plaintext)
    issued_at = _now()

    if credential is not None:
        credential.token_hash = token_hash
        credential.token_issued_at = issued_at
        session.add(credential)

    if registration is not None:
        registration.token_hash = token_hash
        registration.token_issued_at = issued_at
<<<<<<< HEAD
        if registration.provisioning_token:
            registration.provisioning_token = None
=======
        registration.provisioning_token = plaintext
>>>>>>> 39f3ff0e
        session.add(registration)

    session.commit()

    if credential is not None:
        session.refresh(credential)
        return credential, plaintext

    session.refresh(registration)
    # Legacy callers expect a credential, so fabricate a placeholder when
    # only a registration exists.
    legacy = NodeCredential(
        node_id=registration.node_id,
        house_slug=registration.house_slug or "",
        room_id=registration.room_id or "",
        display_name=registration.display_name or registration.node_id,
        download_id=registration.download_id,
        token_hash=registration.token_hash,
        created_at=registration.created_at,
        token_issued_at=registration.token_issued_at,
    )
    return legacy, plaintext
<<<<<<< HEAD


def record_account_credentials(
    session: Session, node_id: str, username: str, password: str
) -> Optional[NodeRegistration]:
    """Persist account credentials observed from firmware."""

    username = (username or "").strip()
    password = password or ""
    if not username or not password:
        raise ValueError("username and password are required")

    registration = _get_registration_by_node_id(session, node_id)
    if registration is None:
        raise KeyError("node registration not found")

    user = _first_result(session.exec(select(User).where(User.username == username)))
    if user is None:
        logging.warning(
            "Received credentials for unknown user '%s' on node '%s'",
            username,
            node_id,
        )
        return None

    if not verify_password(password, user.hashed_password):
        logging.warning(
            "Credential verification failed for user '%s' on node '%s'",
            username,
            node_id,
        )
        return None

    hashed = hash_password(password)
    now = _now()
    changed = False

    if registration.account_username != username:
        registration.account_username = username
        changed = True
    if registration.account_password_hash != hashed:
        registration.account_password_hash = hashed
        changed = True
    registration.account_credentials_received_at = now
    changed = True

    if registration.assigned_user_id != user.id:
        registration.assigned_user_id = user.id
        changed = True

    membership = _first_result(
        session.exec(
            select(HouseMembership).where(HouseMembership.user_id == user.id)
        )
    )
    if membership and registration.assigned_house_id != membership.house_id:
        registration.assigned_house_id = membership.house_id
        changed = True

    if changed:
        session.add(registration)
        session.commit()
        session.refresh(registration)

    logging.info(
        "Associated node '%s' with user '%s'%s",
        node_id,
        username,
        "" if not membership else f" in house {membership.house_id}",
    )

    return registration
=======
>>>>>>> 39f3ff0e


def update_download_id(
    session: Session, node_id: str, download_id: Optional[str] = None
) -> NodeCredential:
    credential = _get_by_node_id(session, node_id)
    registration = _get_registration_by_node_id(session, node_id)
    if credential is None and registration is None:
        raise KeyError("node credentials not found")

    new_download = download_id or registry.generate_download_id()

    if credential is not None:
        credential.download_id = new_download
        session.add(credential)

    if registration is not None:
        registration.download_id = new_download
        session.add(registration)

    session.commit()

    if credential is not None:
        session.refresh(credential)
        if registration is not None:
            session.refresh(registration)
        return credential

    session.refresh(registration)
    legacy = NodeCredential(
        node_id=registration.node_id,
        house_slug=registration.house_slug or "",
        room_id=registration.room_id or "",
        display_name=registration.display_name or registration.node_id,
        download_id=registration.download_id,
        token_hash=registration.token_hash,
        created_at=registration.created_at,
        token_issued_at=registration.token_issued_at,
    )
    return legacy


def mark_provisioned(
    session: Session, node_id: str, *, timestamp: Optional[datetime] = None
) -> NodeCredential:
    credential = _get_by_node_id(session, node_id)
    registration = _get_registration_by_node_id(session, node_id)
    if credential is None and registration is None:
        raise KeyError("node credentials not found")

    stamp = timestamp or _now()

    if credential is not None:
        credential.provisioned_at = stamp
        session.add(credential)
    if registration is not None:
        registration.provisioned_at = stamp
        session.add(registration)

<<<<<<< HEAD
    session.commit()

    if credential is not None:
        session.refresh(credential)
        if registration is not None:
            session.refresh(registration)
        return credential

    session.refresh(registration)
    legacy = NodeCredential(
        node_id=registration.node_id,
        house_slug=registration.house_slug or "",
        room_id=registration.room_id or "",
        display_name=registration.display_name or registration.node_id,
        download_id=registration.download_id,
        token_hash=registration.token_hash,
        created_at=registration.created_at,
        token_issued_at=registration.token_issued_at,
        provisioned_at=registration.provisioned_at,
    )
    return legacy


def clear_stored_provisioning_token(session: Session, node_id: str) -> bool:
    """Remove any legacy plaintext provisioning token for ``node_id``."""

    registration = _get_registration_by_node_id(session, node_id)
    if registration is None or not registration.provisioning_token:
        return False

    registration.provisioning_token = None
    session.add(registration)
    session.commit()
    session.refresh(registration)
    return True
=======
    session.commit()

    if credential is not None:
        session.refresh(credential)
        if registration is not None:
            session.refresh(registration)
        return credential

    session.refresh(registration)
    legacy = NodeCredential(
        node_id=registration.node_id,
        house_slug=registration.house_slug or "",
        room_id=registration.room_id or "",
        display_name=registration.display_name or registration.node_id,
        download_id=registration.download_id,
        token_hash=registration.token_hash,
        created_at=registration.created_at,
        token_issued_at=registration.token_issued_at,
        provisioned_at=registration.provisioned_at,
    )
    return legacy
>>>>>>> 39f3ff0e


def clear_provisioned(session: Session, node_id: str) -> NodeCredential:
    credential = _get_by_node_id(session, node_id)
    registration = _get_registration_by_node_id(session, node_id)
    if credential is None and registration is None:
        raise KeyError("node credentials not found")

    if credential is not None:
        credential.provisioned_at = None
        session.add(credential)
    if registration is not None:
        registration.provisioned_at = None
        session.add(registration)

    session.commit()

    if credential is not None:
        session.refresh(credential)
        return credential

    session.refresh(registration)
    legacy = NodeCredential(
        node_id=registration.node_id,
        house_slug=registration.house_slug or "",
        room_id=registration.room_id or "",
        display_name=registration.display_name or registration.node_id,
        download_id=registration.download_id,
        token_hash=registration.token_hash,
        created_at=registration.created_at,
        token_issued_at=registration.token_issued_at,
    )
    return legacy


def delete_credentials(session: Session, node_id: str) -> None:
    credential = _get_by_node_id(session, node_id)
    registration = _get_registration_by_node_id(session, node_id)

    if credential is None and registration is None:
        return

    if credential is not None:
        session.delete(credential)
    if registration is not None:
        session.delete(registration)

    session.commit()


def list_unprovisioned(session: Session) -> List[NodeCredential]:
    return session.exec(
        select(NodeCredential).where(NodeCredential.provisioned_at.is_(None))
    ).all()


def list_unprovisioned_registrations(session: Session) -> List[NodeRegistration]:
    return session.exec(
        select(NodeRegistration).where(NodeRegistration.provisioned_at.is_(None))
    ).all()


def sync_registry_nodes(session: Session) -> None:
    """Ensure every registry node has a credential entry and synced download id."""

    registry.ensure_house_external_ids(persist=False)

    changed = False
    for house, room, node in registry.iter_nodes():
        node_id = str(node.get("id") or "").strip()
        if not node_id:
            continue

        house_slug = registry.get_house_slug(house)
        room_id = str(room.get("id") or "").strip()
        display_name = str(node.get("name") or node_id)

        raw_download = node.get(registry.NODE_DOWNLOAD_ID_KEY)
        download_id = str(raw_download).strip() if isinstance(raw_download, str) else None
        if download_id and any(
            ch not in registry.DOWNLOAD_ID_ALPHABET for ch in download_id
        ):
            download_id = None

        raw_token_hash = node.get(registry.NODE_TOKEN_HASH_KEY)
        token_hash = (
            str(raw_token_hash).strip()
            if isinstance(raw_token_hash, str) and raw_token_hash
            else None
        )

        existing_registration = _get_registration_by_node_id(session, node_id)
        existing_credential = _get_by_node_id(session, node_id)
        existing_download = None
        existing_token = None
        if existing_registration is not None:
            existing_download = existing_registration.download_id
            existing_token = existing_registration.token_hash
        elif existing_credential is not None:
            existing_download = existing_credential.download_id
            existing_token = existing_credential.token_hash

        ensured = ensure_for_node(
            session,
            node_id=node_id,
            house_slug=house_slug,
            room_id=room_id,
            display_name=display_name,
            download_id=download_id if not existing_download else None,
            token_hash=token_hash if not existing_token else None,
        )

        credential = ensured.credential
        if credential.download_id != download_id:
            node[registry.NODE_DOWNLOAD_ID_KEY] = credential.download_id
            changed = True

        if registry.NODE_TOKEN_HASH_KEY in node:
            node.pop(registry.NODE_TOKEN_HASH_KEY, None)
            changed = True

    if changed:
        registry.save_registry()


__all__ = [
    "NodeCredentialWithToken",
    "NodeRegistrationWithToken",
    "any_tokens",
    "claim_registration",
<<<<<<< HEAD
    "clear_stored_provisioning_token",
=======
>>>>>>> 39f3ff0e
    "clear_provisioned",
    "create_batch",
    "delete_credentials",
    "ensure_for_node",
    "assign_registration_to_room",
    "get_by_node_id",
    "get_by_download_id",
    "get_by_token_hash",
    "get_registration_by_download_id",
    "get_registration_by_node_id",
    "list_assigned_registrations",
    "list_available_registrations",
<<<<<<< HEAD
    "list_pending_registrations_for_user",
=======
>>>>>>> 39f3ff0e
    "list_unprovisioned",
    "list_unprovisioned_registrations",
    "mark_provisioned",
    "record_account_credentials",
    "rotate_token",
    "sync_registry_nodes",
    "update_download_id",
]<|MERGE_RESOLUTION|>--- conflicted
+++ resolved
@@ -4,16 +4,12 @@
 
 from dataclasses import dataclass
 from datetime import datetime, timezone
-<<<<<<< HEAD
 import logging
-=======
->>>>>>> 39f3ff0e
 from typing import Any, Dict, Iterable, List, Optional, Tuple
 
 from sqlmodel import Session, select
 
 from . import registry
-<<<<<<< HEAD
 from .auth.models import (
     HouseMembership,
     NodeCredential,
@@ -21,9 +17,6 @@
     User,
 )
 from .auth.security import hash_password, verify_password
-=======
-from .auth.models import NodeCredential, NodeRegistration
->>>>>>> 39f3ff0e
 
 
 @dataclass
@@ -178,10 +171,6 @@
             node_id=node_id,
             download_id=download_id,
             token_hash=token_hash,
-<<<<<<< HEAD
-=======
-            provisioning_token=plaintext_token,
->>>>>>> 39f3ff0e
             hardware_metadata=metadata_entry,
         )
         session.add(registration)
@@ -195,15 +184,11 @@
     for entry in registrations:
         session.refresh(entry.registration)
 
-<<<<<<< HEAD
         if entry.registration.provisioning_token:
             entry.registration.provisioning_token = None
             session.add(entry.registration)
 
     session.commit()
-
-=======
->>>>>>> 39f3ff0e
     return registrations
 
 
@@ -225,7 +210,6 @@
     return result.all()
 
 
-<<<<<<< HEAD
 def list_pending_registrations_for_user(
     session: Session, user_id: Optional[int]
 ) -> List[NodeRegistration]:
@@ -243,8 +227,6 @@
     return result.all()
 
 
-=======
->>>>>>> 39f3ff0e
 def claim_registration(
     session: Session,
     node_id: str,
@@ -291,13 +273,10 @@
             registration.hardware_metadata = merged
             changed = True
 
-<<<<<<< HEAD
     if registration.provisioning_token:
         registration.provisioning_token = None
         changed = True
 
-=======
->>>>>>> 39f3ff0e
     if changed:
         session.add(registration)
         session.commit()
@@ -380,10 +359,6 @@
             node_id=node_id,
             download_id=download_id,
             token_hash=token_hash,
-<<<<<<< HEAD
-=======
-            provisioning_token=plaintext,
->>>>>>> 39f3ff0e
             assigned_at=_now(),
             house_slug=house_slug,
             room_id=room_id,
@@ -405,13 +380,10 @@
         )
         registration_changed |= updated
 
-<<<<<<< HEAD
         if registration.provisioning_token:
             registration.provisioning_token = None
             registration_changed = True
 
-=======
->>>>>>> 39f3ff0e
         if download_id and registration.download_id != download_id:
             registration.download_id = download_id
             registration_changed = True
@@ -420,10 +392,6 @@
             plaintext = registry.generate_node_token()
             registration.token_hash = registry.hash_node_token(plaintext)
             registration.token_issued_at = _now()
-<<<<<<< HEAD
-=======
-            registration.provisioning_token = plaintext
->>>>>>> 39f3ff0e
             registration_changed = True
         elif token_hash and registration.token_hash != token_hash:
             registration.token_hash = token_hash
@@ -451,10 +419,6 @@
             plaintext = plaintext or registry.generate_node_token()
             registration.token_hash = registry.hash_node_token(plaintext)
             registration.token_issued_at = _now()
-<<<<<<< HEAD
-=======
-            registration.provisioning_token = plaintext
->>>>>>> 39f3ff0e
             credential.token_hash = registration.token_hash
             credential.token_issued_at = registration.token_issued_at
             credential_changed = True
@@ -470,12 +434,6 @@
                 registration.token_hash = token_hash
                 registration.token_issued_at = _now()
                 registration_changed = True
-<<<<<<< HEAD
-=======
-            if registration.provisioning_token != plaintext:
-                registration.provisioning_token = plaintext
-                registration_changed = True
->>>>>>> 39f3ff0e
         credential = NodeCredential(
             node_id=node_id,
             house_slug=house_slug,
@@ -498,7 +456,6 @@
             session.refresh(registration)
         if credential_changed:
             session.refresh(credential)
-<<<<<<< HEAD
 
     return NodeCredentialWithToken(credential=credential, plaintext_token=plaintext)
 
@@ -592,8 +549,6 @@
         assigned_user_id=assigned_user_id,
         hardware_metadata=hardware_metadata,
     )
-=======
->>>>>>> 39f3ff0e
 
     registration = _get_registration_by_node_id(session, node_id)
     if registration is None:
@@ -660,12 +615,8 @@
     if registration is not None:
         registration.token_hash = token_hash
         registration.token_issued_at = issued_at
-<<<<<<< HEAD
         if registration.provisioning_token:
             registration.provisioning_token = None
-=======
-        registration.provisioning_token = plaintext
->>>>>>> 39f3ff0e
         session.add(registration)
 
     session.commit()
@@ -688,7 +639,6 @@
         token_issued_at=registration.token_issued_at,
     )
     return legacy, plaintext
-<<<<<<< HEAD
 
 
 def record_account_credentials(
@@ -761,8 +711,6 @@
     )
 
     return registration
-=======
->>>>>>> 39f3ff0e
 
 
 def update_download_id(
@@ -822,7 +770,6 @@
         registration.provisioned_at = stamp
         session.add(registration)
 
-<<<<<<< HEAD
     session.commit()
 
     if credential is not None:
@@ -858,13 +805,25 @@
     session.commit()
     session.refresh(registration)
     return True
-=======
+
+
+def clear_provisioned(session: Session, node_id: str) -> NodeCredential:
+    credential = _get_by_node_id(session, node_id)
+    registration = _get_registration_by_node_id(session, node_id)
+    if credential is None and registration is None:
+        raise KeyError("node credentials not found")
+
+    if credential is not None:
+        credential.provisioned_at = None
+        session.add(credential)
+    if registration is not None:
+        registration.provisioned_at = None
+        session.add(registration)
+
     session.commit()
 
     if credential is not None:
         session.refresh(credential)
-        if registration is not None:
-            session.refresh(registration)
         return credential
 
     session.refresh(registration)
@@ -877,41 +836,6 @@
         token_hash=registration.token_hash,
         created_at=registration.created_at,
         token_issued_at=registration.token_issued_at,
-        provisioned_at=registration.provisioned_at,
-    )
-    return legacy
->>>>>>> 39f3ff0e
-
-
-def clear_provisioned(session: Session, node_id: str) -> NodeCredential:
-    credential = _get_by_node_id(session, node_id)
-    registration = _get_registration_by_node_id(session, node_id)
-    if credential is None and registration is None:
-        raise KeyError("node credentials not found")
-
-    if credential is not None:
-        credential.provisioned_at = None
-        session.add(credential)
-    if registration is not None:
-        registration.provisioned_at = None
-        session.add(registration)
-
-    session.commit()
-
-    if credential is not None:
-        session.refresh(credential)
-        return credential
-
-    session.refresh(registration)
-    legacy = NodeCredential(
-        node_id=registration.node_id,
-        house_slug=registration.house_slug or "",
-        room_id=registration.room_id or "",
-        display_name=registration.display_name or registration.node_id,
-        download_id=registration.download_id,
-        token_hash=registration.token_hash,
-        created_at=registration.created_at,
-        token_issued_at=registration.token_issued_at,
     )
     return legacy
 
@@ -1011,10 +935,6 @@
     "NodeRegistrationWithToken",
     "any_tokens",
     "claim_registration",
-<<<<<<< HEAD
-    "clear_stored_provisioning_token",
-=======
->>>>>>> 39f3ff0e
     "clear_provisioned",
     "create_batch",
     "delete_credentials",
@@ -1027,10 +947,6 @@
     "get_registration_by_node_id",
     "list_assigned_registrations",
     "list_available_registrations",
-<<<<<<< HEAD
-    "list_pending_registrations_for_user",
-=======
->>>>>>> 39f3ff0e
     "list_unprovisioned",
     "list_unprovisioned_registrations",
     "mark_provisioned",
