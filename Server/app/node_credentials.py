"""Database-backed node credential helpers."""

from __future__ import annotations

from dataclasses import dataclass
from datetime import datetime, timezone
import logging
from typing import Any, Dict, Iterable, List, Optional, Tuple

from sqlmodel import Session, select

from . import registry
from .auth.models import (
    HouseMembership,
    NodeCredential,
    NodeRegistration,
    User,
)
from .auth.security import hash_password, verify_password


@dataclass
class NodeCredentialWithToken:
    """Return value that optionally includes a freshly issued token."""

    credential: NodeCredential
    plaintext_token: Optional[str]


@dataclass
class NodeRegistrationWithToken:
    """Batch generation return type including the plaintext token."""

    registration: NodeRegistration
    plaintext_token: str


def _now() -> datetime:
    """Return a timezone-aware UTC timestamp."""

    return datetime.now(timezone.utc)


def _first_result(result: Any) -> Any:
    """Return the first item from a SQLModel result or stub."""

    if hasattr(result, "first"):
        return result.first()
    if hasattr(result, "one_or_none"):
        try:
            return result.one_or_none()
        except Exception:  # pragma: no cover - defensive fallback
            pass
    if hasattr(result, "all"):
        rows = result.all()
        return rows[0] if rows else None
    try:
        iterator = iter(result)
    except TypeError:  # pragma: no cover - defensive
        return None
    return next(iterator, None)


def _get_by_node_id(session: Session, node_id: str) -> Optional[NodeCredential]:
    result = session.exec(
        select(NodeCredential).where(NodeCredential.node_id == node_id)
    )
    return _first_result(result)


def _get_registration_by_node_id(
    session: Session, node_id: str
) -> Optional[NodeRegistration]:
    result = session.exec(
        select(NodeRegistration).where(NodeRegistration.node_id == node_id)
    )
    return _first_result(result)


def get_by_node_id(session: Session, node_id: str) -> Optional[NodeCredential]:
    return _get_by_node_id(session, node_id)


def get_by_download_id(session: Session, download_id: str) -> Optional[NodeCredential]:
    result = session.exec(
        select(NodeCredential).where(NodeCredential.download_id == download_id)
    )
    return _first_result(result)


def get_by_token_hash(session: Session, token_hash: str) -> Optional[NodeCredential]:
    result = session.exec(
        select(NodeCredential).where(NodeCredential.token_hash == token_hash)
    )
    return _first_result(result)


def get_registration_by_node_id(
    session: Session, node_id: str
) -> Optional[NodeRegistration]:
    return _get_registration_by_node_id(session, node_id)


def get_registration_by_download_id(
    session: Session, download_id: str
) -> Optional[NodeRegistration]:
    result = session.exec(
        select(NodeRegistration).where(NodeRegistration.download_id == download_id)
    )
    return _first_result(result)


def any_tokens(session: Session) -> bool:
    """Return True if any node credentials or registrations exist."""

    if _first_result(session.exec(select(NodeCredential.id))):
        return True
    return _first_result(session.exec(select(NodeRegistration.id))) is not None


def create_batch(
    session: Session,
    count: int,
    *,
    metadata: Optional[Iterable[Dict[str, Any]]] = None,
) -> List[NodeRegistrationWithToken]:
    """Generate ``count`` opaque registrations and persist them."""

    if count <= 0:
        raise ValueError("count must be positive")

    registrations: List[NodeRegistrationWithToken] = []

    def _collect_strings(statement) -> set[str]:
        values: set[str] = set()
        for row in session.exec(statement).all():
            candidate = row[0] if isinstance(row, tuple) else row
            if isinstance(candidate, str):
                values.add(candidate)
        return values

    existing_node_ids = _collect_strings(select(NodeRegistration.node_id))
    existing_node_ids.update(_collect_strings(select(NodeCredential.node_id)))
    existing_download_ids = _collect_strings(select(NodeRegistration.download_id))
    existing_download_ids.update(_collect_strings(select(NodeCredential.download_id)))

    metadata_list: List[Dict[str, Any]] = []
    if metadata is not None:
        for entry in metadata:
            metadata_list.append(dict(entry))

    for index in range(count):
        node_id = registry.generate_node_id()
        while node_id in existing_node_ids:
            node_id = registry.generate_node_id()
        existing_node_ids.add(node_id)

        download_id = registry.generate_download_id()
        while download_id in existing_download_ids:
            download_id = registry.generate_download_id()
        existing_download_ids.add(download_id)

        plaintext_token = registry.generate_node_token()
        token_hash = registry.hash_node_token(plaintext_token)

        metadata_entry: Dict[str, Any] = (
            dict(metadata_list[index]) if index < len(metadata_list) else {}
        )

        registration = NodeRegistration(
            node_id=node_id,
            download_id=download_id,
            token_hash=token_hash,
            hardware_metadata=metadata_entry,
        )
        session.add(registration)
        registrations.append(
            NodeRegistrationWithToken(
                registration=registration, plaintext_token=plaintext_token
            )
        )

    session.commit()
    for entry in registrations:
        session.refresh(entry.registration)

        if entry.registration.provisioning_token:
            entry.registration.provisioning_token = None
            session.add(entry.registration)

    session.commit()
<<<<<<< HEAD

=======
>>>>>>> 63fa911e
    return registrations


def list_available_registrations(session: Session) -> List[NodeRegistration]:
    """Return registrations that have not been assigned to a house/user."""

    result = session.exec(
        select(NodeRegistration).where(NodeRegistration.assigned_at.is_(None))
    )
    return result.all()


def list_assigned_registrations(session: Session) -> List[NodeRegistration]:
    """Return registrations that have been associated with a house or user."""

    result = session.exec(
        select(NodeRegistration).where(NodeRegistration.assigned_at.is_not(None))
    )
    return result.all()


def list_pending_registrations_for_user(
    session: Session, user_id: Optional[int]
) -> List[NodeRegistration]:
    """Return unassigned registrations claimed by ``user_id``."""

    if not user_id:
        return []

    result = session.exec(
        select(NodeRegistration)
        .where(NodeRegistration.assigned_user_id == user_id)
        .where(NodeRegistration.room_id.is_(None))
        .order_by(NodeRegistration.created_at)
    )
    return result.all()


def claim_registration(
    session: Session,
    node_id: str,
    *,
    house_slug: Optional[str] = None,
    room_id: Optional[str] = None,
    display_name: Optional[str] = None,
    assigned_user_id: Optional[int] = None,
    assigned_house_id: Optional[int] = None,
    hardware_metadata: Optional[Dict[str, Any]] = None,
) -> NodeRegistration:
    """Mark a pre-generated registration as claimed for later assignment."""

    registration = _get_registration_by_node_id(session, node_id)
    if registration is None:
        raise KeyError("node registration not found")

    changed = False
    now = _now()

    if registration.assigned_at is None:
        registration.assigned_at = now
        changed = True

    if house_slug is not None and registration.house_slug != house_slug:
        registration.house_slug = house_slug
        changed = True
    if room_id is not None and registration.room_id != room_id:
        registration.room_id = room_id
        changed = True
    if display_name is not None and registration.display_name != display_name:
        registration.display_name = display_name
        changed = True
    if assigned_user_id is not None and registration.assigned_user_id != assigned_user_id:
        registration.assigned_user_id = assigned_user_id
        changed = True
    if assigned_house_id is not None and registration.assigned_house_id != assigned_house_id:
        registration.assigned_house_id = assigned_house_id
        changed = True
    if hardware_metadata:
        merged = dict(registration.hardware_metadata)
        merged.update(hardware_metadata)
        if merged != registration.hardware_metadata:
            registration.hardware_metadata = merged
            changed = True

    if registration.provisioning_token:
        registration.provisioning_token = None
        changed = True

    if changed:
        session.add(registration)
        session.commit()
        session.refresh(registration)

    return registration


def _sync_registration_assignment(
    registration: NodeRegistration,
    *,
    house_slug: str,
    room_id: str,
    display_name: str,
    assigned_house_id: Optional[int],
    assigned_user_id: Optional[int],
    hardware_metadata: Optional[Dict[str, Any]],
) -> Tuple[NodeRegistration, bool]:
    changed = False
    now = _now()

    if registration.assigned_at is None:
        registration.assigned_at = now
        changed = True

    if registration.house_slug != house_slug:
        registration.house_slug = house_slug
        changed = True
    if registration.room_id != room_id:
        registration.room_id = room_id
        changed = True
    if registration.display_name != display_name:
        registration.display_name = display_name
        changed = True
    if assigned_house_id is not None and registration.assigned_house_id != assigned_house_id:
        registration.assigned_house_id = assigned_house_id
        changed = True
    if assigned_user_id is not None and registration.assigned_user_id != assigned_user_id:
        registration.assigned_user_id = assigned_user_id
        changed = True
    if hardware_metadata:
        merged = dict(registration.hardware_metadata)
        merged.update(hardware_metadata)
        if merged != registration.hardware_metadata:
            registration.hardware_metadata = merged
            changed = True

    return registration, changed


def ensure_for_node(
    session: Session,
    *,
    node_id: str,
    house_slug: str,
    room_id: str,
    display_name: str,
    download_id: Optional[str] = None,
    token_hash: Optional[str] = None,
    rotate_token: bool = False,
    assigned_house_id: Optional[int] = None,
    assigned_user_id: Optional[int] = None,
    hardware_metadata: Optional[Dict[str, Any]] = None,
) -> NodeCredentialWithToken:
    """Ensure a credential row exists for ``node_id`` and return it."""

    plaintext: Optional[str] = None
    registration = _get_registration_by_node_id(session, node_id)
    registration_changed = False

    if registration is None:
        if download_id is None:
            download_id = registry.generate_download_id()
        if rotate_token or token_hash is None:
            plaintext = registry.generate_node_token()
            token_hash = registry.hash_node_token(plaintext)
        else:
            plaintext = None
        registration = NodeRegistration(
            node_id=node_id,
            download_id=download_id,
            token_hash=token_hash,
            assigned_at=_now(),
            house_slug=house_slug,
            room_id=room_id,
            display_name=display_name,
            assigned_house_id=assigned_house_id,
            assigned_user_id=assigned_user_id,
            hardware_metadata=hardware_metadata or {},
        )
        registration_changed = True
    else:
        registration, updated = _sync_registration_assignment(
            registration,
            house_slug=house_slug,
            room_id=room_id,
            display_name=display_name,
            assigned_house_id=assigned_house_id,
            assigned_user_id=assigned_user_id,
            hardware_metadata=hardware_metadata,
        )
        registration_changed |= updated

        if registration.provisioning_token:
            registration.provisioning_token = None
            registration_changed = True

        if download_id and registration.download_id != download_id:
            registration.download_id = download_id
            registration_changed = True

        if rotate_token:
            plaintext = registry.generate_node_token()
            registration.token_hash = registry.hash_node_token(plaintext)
            registration.token_issued_at = _now()
            registration_changed = True
        elif token_hash and registration.token_hash != token_hash:
            registration.token_hash = token_hash
            registration.token_issued_at = _now()
            registration_changed = True

    credential = _get_by_node_id(session, node_id)
    credential_changed = False

    if credential:
        if credential.house_slug != house_slug:
            credential.house_slug = house_slug
            credential_changed = True
        if credential.room_id != room_id:
            credential.room_id = room_id
            credential_changed = True
        if credential.display_name != display_name:
            credential.display_name = display_name
            credential_changed = True
        if credential.download_id != registration.download_id:
            credential.download_id = registration.download_id
            credential_changed = True

        if rotate_token:
            plaintext = plaintext or registry.generate_node_token()
            registration.token_hash = registry.hash_node_token(plaintext)
            registration.token_issued_at = _now()
            credential.token_hash = registration.token_hash
            credential.token_issued_at = registration.token_issued_at
            credential_changed = True
            registration_changed = True
        elif credential.token_hash != registration.token_hash:
            credential.token_hash = registration.token_hash
            credential.token_issued_at = registration.token_issued_at
            credential_changed = True
    else:
        if plaintext:
            token_hash = registry.hash_node_token(plaintext)
            if registration.token_hash != token_hash:
                registration.token_hash = token_hash
                registration.token_issued_at = _now()
                registration_changed = True
        credential = NodeCredential(
            node_id=node_id,
            house_slug=house_slug,
            room_id=room_id,
            display_name=display_name,
            download_id=registration.download_id,
            token_hash=registration.token_hash,
            created_at=_now(),
            token_issued_at=registration.token_issued_at,
        )
        credential_changed = True

    if registration_changed:
        session.add(registration)
    if credential_changed:
        session.add(credential)
    if registration_changed or credential_changed:
        session.commit()
        if registration_changed:
            session.refresh(registration)
        if credential_changed:
            session.refresh(credential)

    return NodeCredentialWithToken(credential=credential, plaintext_token=plaintext)


def assign_registration_to_room(
    session: Session,
    *,
    node_id: str,
    house_slug: str,
    room_id: str,
    display_name: str,
    assigned_house_id: Optional[int] = None,
    assigned_user_id: Optional[int] = None,
) -> NodeRegistration:
    """Place ``node_id`` into ``house_slug``/``room_id`` and update metadata."""

    if not node_id:
        raise ValueError("node_id must be provided")

    normalized_name = str(display_name or "").strip() or node_id

    house, room = registry.find_room(house_slug, room_id)
    if room is None:
        raise KeyError("room not found")

    existing_registration = _get_registration_by_node_id(session, node_id)
    existing_credential = _get_by_node_id(session, node_id)

    previous_house_slug = existing_registration.house_slug if existing_registration else None
    previous_room_id = existing_registration.room_id if existing_registration else None
    previous_display = (
        existing_registration.display_name if existing_registration else None
    )
    previous_assigned_house = (
        existing_registration.assigned_house_id if existing_registration else None
    )
    previous_assigned_user = (
        existing_registration.assigned_user_id if existing_registration else None
    )

    if assigned_house_id is None and existing_registration:
        assigned_house_id = existing_registration.assigned_house_id
    if assigned_user_id is None and existing_registration:
        assigned_user_id = existing_registration.assigned_user_id

    normalized_lower = normalized_name.lower()
    raw_nodes = room.get("nodes")
    nodes_in_room = raw_nodes if isinstance(raw_nodes, list) else []
    for entry in nodes_in_room:
        if not isinstance(entry, dict):
            continue
        if entry.get("id") == node_id:
            continue
        raw_name = entry.get("name")
        if isinstance(raw_name, str) and raw_name.strip().lower() == normalized_lower:
            raise ValueError("node name already exists")

    download_id = (
        existing_registration.download_id
        if existing_registration is not None
        else (
            existing_credential.download_id
            if existing_credential is not None
            else None
        )
    )
    token_hash = (
        existing_registration.token_hash
        if existing_registration is not None
        else (
            existing_credential.token_hash
            if existing_credential is not None
            else None
        )
    )
    hardware_metadata: Optional[Dict[str, Any]] = (
        existing_registration.hardware_metadata
        if existing_registration is not None
        else None
    )

    ensured = ensure_for_node(
        session,
        node_id=node_id,
        house_slug=house_slug,
        room_id=room_id,
        display_name=normalized_name,
        download_id=download_id,
        token_hash=token_hash,
        assigned_house_id=assigned_house_id,
        assigned_user_id=assigned_user_id,
        hardware_metadata=hardware_metadata,
    )

    registration = _get_registration_by_node_id(session, node_id)
    if registration is None:
        raise KeyError("node registration not found")

    metadata = (
        registration.hardware_metadata if isinstance(registration.hardware_metadata, dict) else {}
    )
    modules_meta: Optional[List[str]] = None
    modules_value = metadata.get("modules") if isinstance(metadata, dict) else None
    if isinstance(modules_value, list):
        cleaned: List[str] = []
        for entry in modules_value:
            text = str(entry).strip()
            if text:
                cleaned.append(text)
        modules_meta = cleaned or None

    try:
        registry.place_node_in_room(
            node_id,
            house_slug,
            room_id,
            name=normalized_name,
            modules=modules_meta,
        )
    except Exception:
        if previous_house_slug is not None and previous_room_id is not None:
            ensure_for_node(
                session,
                node_id=node_id,
                house_slug=previous_house_slug,
                room_id=previous_room_id,
                display_name=previous_display or node_id,
                download_id=registration.download_id,
                token_hash=registration.token_hash,
                assigned_house_id=previous_assigned_house,
                assigned_user_id=previous_assigned_user,
                hardware_metadata=metadata,
            )
        raise

    session.refresh(registration)
    return registration


def rotate_token(
    session: Session, node_id: str, *, token: Optional[str] = None
) -> Tuple[NodeCredential, str]:
    credential = _get_by_node_id(session, node_id)
    registration = _get_registration_by_node_id(session, node_id)
    if credential is None and registration is None:
        raise KeyError("node credentials not found")

    plaintext = token or registry.generate_node_token()
    token_hash = registry.hash_node_token(plaintext)
    issued_at = _now()

    if credential is not None:
        credential.token_hash = token_hash
        credential.token_issued_at = issued_at
        session.add(credential)

    if registration is not None:
        registration.token_hash = token_hash
        registration.token_issued_at = issued_at
        if registration.provisioning_token:
            registration.provisioning_token = None
        session.add(registration)

    session.commit()

    if credential is not None:
        session.refresh(credential)
        return credential, plaintext

    session.refresh(registration)
    # Legacy callers expect a credential, so fabricate a placeholder when
    # only a registration exists.
    legacy = NodeCredential(
        node_id=registration.node_id,
        house_slug=registration.house_slug or "",
        room_id=registration.room_id or "",
        display_name=registration.display_name or registration.node_id,
        download_id=registration.download_id,
        token_hash=registration.token_hash,
        created_at=registration.created_at,
        token_issued_at=registration.token_issued_at,
    )
    return legacy, plaintext


def record_account_credentials(
    session: Session, node_id: str, username: str, password: str
) -> Optional[NodeRegistration]:
    """Persist account credentials observed from firmware."""

    username = (username or "").strip()
    password = password or ""
    if not username or not password:
        raise ValueError("username and password are required")

    registration = _get_registration_by_node_id(session, node_id)
    if registration is None:
        raise KeyError("node registration not found")

    user = _first_result(session.exec(select(User).where(User.username == username)))
    if user is None:
        logging.warning(
            "Received credentials for unknown user '%s' on node '%s'",
            username,
            node_id,
        )
        return None

    if not verify_password(password, user.hashed_password):
        logging.warning(
            "Credential verification failed for user '%s' on node '%s'",
            username,
            node_id,
        )
        return None

    hashed = hash_password(password)
    now = _now()
    changed = False

    if registration.account_username != username:
        registration.account_username = username
        changed = True
    if registration.account_password_hash != hashed:
        registration.account_password_hash = hashed
        changed = True
    registration.account_credentials_received_at = now
    changed = True

    if registration.assigned_user_id != user.id:
        registration.assigned_user_id = user.id
        changed = True

    membership = _first_result(
        session.exec(
            select(HouseMembership).where(HouseMembership.user_id == user.id)
        )
    )
    if membership and registration.assigned_house_id != membership.house_id:
        registration.assigned_house_id = membership.house_id
        changed = True

    if changed:
        session.add(registration)
        session.commit()
        session.refresh(registration)

    logging.info(
        "Associated node '%s' with user '%s'%s",
        node_id,
        username,
        "" if not membership else f" in house {membership.house_id}",
    )

    return registration


def update_download_id(
    session: Session, node_id: str, download_id: Optional[str] = None
) -> NodeCredential:
    credential = _get_by_node_id(session, node_id)
    registration = _get_registration_by_node_id(session, node_id)
    if credential is None and registration is None:
        raise KeyError("node credentials not found")

    new_download = download_id or registry.generate_download_id()

    if credential is not None:
        credential.download_id = new_download
        session.add(credential)

    if registration is not None:
        registration.download_id = new_download
        session.add(registration)

    session.commit()

    if credential is not None:
        session.refresh(credential)
        if registration is not None:
            session.refresh(registration)
        return credential

    session.refresh(registration)
    legacy = NodeCredential(
        node_id=registration.node_id,
        house_slug=registration.house_slug or "",
        room_id=registration.room_id or "",
        display_name=registration.display_name or registration.node_id,
        download_id=registration.download_id,
        token_hash=registration.token_hash,
        created_at=registration.created_at,
        token_issued_at=registration.token_issued_at,
    )
    return legacy


def mark_provisioned(
    session: Session, node_id: str, *, timestamp: Optional[datetime] = None
) -> NodeCredential:
    credential = _get_by_node_id(session, node_id)
    registration = _get_registration_by_node_id(session, node_id)
    if credential is None and registration is None:
        raise KeyError("node credentials not found")

    stamp = timestamp or _now()

    if credential is not None:
        credential.provisioned_at = stamp
        session.add(credential)
    if registration is not None:
        registration.provisioned_at = stamp
        session.add(registration)

    session.commit()

    if credential is not None:
        session.refresh(credential)
        if registration is not None:
            session.refresh(registration)
        return credential

    session.refresh(registration)
    legacy = NodeCredential(
        node_id=registration.node_id,
        house_slug=registration.house_slug or "",
        room_id=registration.room_id or "",
        display_name=registration.display_name or registration.node_id,
        download_id=registration.download_id,
        token_hash=registration.token_hash,
        created_at=registration.created_at,
        token_issued_at=registration.token_issued_at,
        provisioned_at=registration.provisioned_at,
    )
    return legacy


def clear_stored_provisioning_token(session: Session, node_id: str) -> bool:
    """Remove any legacy plaintext provisioning token for ``node_id``."""

    registration = _get_registration_by_node_id(session, node_id)
    if registration is None or not registration.provisioning_token:
        return False

    registration.provisioning_token = None
    session.add(registration)
    session.commit()
    session.refresh(registration)
    return True


def clear_provisioned(session: Session, node_id: str) -> NodeCredential:
    credential = _get_by_node_id(session, node_id)
    registration = _get_registration_by_node_id(session, node_id)
    if credential is None and registration is None:
        raise KeyError("node credentials not found")

    if credential is not None:
        credential.provisioned_at = None
        session.add(credential)
    if registration is not None:
        registration.provisioned_at = None
        session.add(registration)

    session.commit()

    if credential is not None:
        session.refresh(credential)
        return credential

    session.refresh(registration)
    legacy = NodeCredential(
        node_id=registration.node_id,
        house_slug=registration.house_slug or "",
        room_id=registration.room_id or "",
        display_name=registration.display_name or registration.node_id,
        download_id=registration.download_id,
        token_hash=registration.token_hash,
        created_at=registration.created_at,
        token_issued_at=registration.token_issued_at,
    )
    return legacy


def delete_credentials(session: Session, node_id: str) -> None:
    credential = _get_by_node_id(session, node_id)
    registration = _get_registration_by_node_id(session, node_id)

    if credential is None and registration is None:
        return

    if credential is not None:
        session.delete(credential)
    if registration is not None:
        session.delete(registration)

    session.commit()


def list_unprovisioned(session: Session) -> List[NodeCredential]:
    return session.exec(
        select(NodeCredential).where(NodeCredential.provisioned_at.is_(None))
    ).all()


def list_unprovisioned_registrations(session: Session) -> List[NodeRegistration]:
    return session.exec(
        select(NodeRegistration).where(NodeRegistration.provisioned_at.is_(None))
    ).all()


def sync_registry_nodes(session: Session) -> None:
    """Ensure every registry node has a credential entry and synced download id."""

    registry.ensure_house_external_ids(persist=False)

    changed = False
    for house, room, node in registry.iter_nodes():
        node_id = str(node.get("id") or "").strip()
        if not node_id:
            continue

        house_slug = registry.get_house_slug(house)
        room_id = str(room.get("id") or "").strip()
        display_name = str(node.get("name") or node_id)

        raw_download = node.get(registry.NODE_DOWNLOAD_ID_KEY)
        download_id = str(raw_download).strip() if isinstance(raw_download, str) else None
        if download_id and any(
            ch not in registry.DOWNLOAD_ID_ALPHABET for ch in download_id
        ):
            download_id = None

        raw_token_hash = node.get(registry.NODE_TOKEN_HASH_KEY)
        token_hash = (
            str(raw_token_hash).strip()
            if isinstance(raw_token_hash, str) and raw_token_hash
            else None
        )

        existing_registration = _get_registration_by_node_id(session, node_id)
        existing_credential = _get_by_node_id(session, node_id)
        existing_download = None
        existing_token = None
        if existing_registration is not None:
            existing_download = existing_registration.download_id
            existing_token = existing_registration.token_hash
        elif existing_credential is not None:
            existing_download = existing_credential.download_id
            existing_token = existing_credential.token_hash

        ensured = ensure_for_node(
            session,
            node_id=node_id,
            house_slug=house_slug,
            room_id=room_id,
            display_name=display_name,
            download_id=download_id if not existing_download else None,
            token_hash=token_hash if not existing_token else None,
        )

        credential = ensured.credential
        if credential.download_id != download_id:
            node[registry.NODE_DOWNLOAD_ID_KEY] = credential.download_id
            changed = True

        if registry.NODE_TOKEN_HASH_KEY in node:
            node.pop(registry.NODE_TOKEN_HASH_KEY, None)
            changed = True

    if changed:
        registry.save_registry()


__all__ = [
    "NodeCredentialWithToken",
    "NodeRegistrationWithToken",
    "any_tokens",
    "claim_registration",
<<<<<<< HEAD
    "clear_stored_provisioning_token",
=======
>>>>>>> 63fa911e
    "clear_provisioned",
    "create_batch",
    "delete_credentials",
    "ensure_for_node",
    "assign_registration_to_room",
    "get_by_node_id",
    "get_by_download_id",
    "get_by_token_hash",
    "get_registration_by_download_id",
    "get_registration_by_node_id",
    "list_assigned_registrations",
    "list_available_registrations",
<<<<<<< HEAD
    "list_pending_registrations_for_user",
=======
>>>>>>> 63fa911e
    "list_unprovisioned",
    "list_unprovisioned_registrations",
    "mark_provisioned",
    "record_account_credentials",
    "rotate_token",
    "sync_registry_nodes",
    "update_download_id",
]<|MERGE_RESOLUTION|>--- conflicted
+++ resolved
@@ -189,10 +189,6 @@
             session.add(entry.registration)
 
     session.commit()
-<<<<<<< HEAD
-
-=======
->>>>>>> 63fa911e
     return registrations
 
 
@@ -939,10 +935,7 @@
     "NodeRegistrationWithToken",
     "any_tokens",
     "claim_registration",
-<<<<<<< HEAD
     "clear_stored_provisioning_token",
-=======
->>>>>>> 63fa911e
     "clear_provisioned",
     "create_batch",
     "delete_credentials",
@@ -955,10 +948,7 @@
     "get_registration_by_node_id",
     "list_assigned_registrations",
     "list_available_registrations",
-<<<<<<< HEAD
     "list_pending_registrations_for_user",
-=======
->>>>>>> 63fa911e
     "list_unprovisioned",
     "list_unprovisioned_registrations",
     "mark_provisioned",
