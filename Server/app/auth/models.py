--- conflicted
+++ resolved
@@ -152,8 +152,6 @@
     provisioned_at: Optional[datetime] = Field(
         default=None,
         sa_column=Column(DateTime(timezone=True), nullable=True),
-<<<<<<< HEAD
-=======
     )
     token_issued_at: datetime = Field(
         default_factory=datetime.utcnow, sa_column=_timestamp_column(onupdate=True)
@@ -161,7 +159,6 @@
     provisioned_at: Optional[datetime] = Field(
         default=None,
         sa_column=Column(DateTime(timezone=True), nullable=True),
->>>>>>> c2d02807
     )
 
 
