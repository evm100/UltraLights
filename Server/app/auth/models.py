--- conflicted
+++ resolved
@@ -152,31 +152,6 @@
     provisioned_at: Optional[datetime] = Field(
         default=None,
         sa_column=Column(DateTime(timezone=True), nullable=True),
-<<<<<<< HEAD
-=======
-    )
-
-
-class NodeCredential(SQLModel, table=True):
-    __tablename__ = "node_credentials"
-    __table_args__ = (
-        UniqueConstraint("download_id", name="uq_node_credentials_download_id"),
-    )
-
-    id: Optional[int] = Field(default=None, primary_key=True)
-    node_id: str = Field(
-        sa_column=Column(String(64), unique=True, nullable=False, index=True)
-    )
-    house_slug: str = Field(sa_column=Column(String(64), nullable=False))
-    room_id: str = Field(sa_column=Column(String(120), nullable=False))
-    display_name: str = Field(sa_column=Column(String(120), nullable=False))
-    download_id: str = Field(
-        sa_column=Column(String(64), unique=True, nullable=False, index=True)
-    )
-    token_hash: str = Field(sa_column=Column(String(64), nullable=False))
-    created_at: datetime = Field(
-        default_factory=datetime.utcnow, sa_column=_timestamp_column()
->>>>>>> 69672b19
     )
     token_issued_at: datetime = Field(
         default_factory=datetime.utcnow, sa_column=_timestamp_column(onupdate=True)
