from __future__ import annotations

from typing import Any, Dict, List, Optional

from fastapi import APIRouter, Depends, HTTPException, Response, status
from pydantic import BaseModel, ConfigDict, Field, field_validator
from sqlalchemy import delete, func
from sqlmodel import Session, select

from . import node_builder, node_credentials, registry
from .auth.dependencies import require_admin
from .auth.models import (
    House,
    HouseMembership,
    HouseRole,
    NodeRegistration,
    RoomAccess,
    User,
)
from .auth.service import create_user, record_audit_event
from .config import settings
from .database import get_session

router = APIRouter(prefix="/api/server-admin", tags=["server-admin"])


class RotateHouseIdRequest(BaseModel):
    """Payload for rotating a house external identifier."""

    confirm: bool = Field(..., description="Confirmation flag to rotate the ID")


class RotateHouseIdResponse(BaseModel):
    """Response payload after rotating a house id."""

    house_id: str = Field(..., alias="houseId")
    new_id: str = Field(..., alias="newId")

    model_config = ConfigDict(populate_by_name=True)


class HouseAdminCreateRequest(BaseModel):
    """Request payload for creating a new house administrator."""

    username: str = Field(..., min_length=1, max_length=64)
    password: str = Field(..., min_length=1, max_length=255)

    model_config = ConfigDict()

    @field_validator("username")
    @classmethod
    def _clean_username(cls, value: str) -> str:
        cleaned = value.strip()
        if not cleaned:
            raise ValueError("username cannot be empty")
        return cleaned


class HouseAdminResponse(BaseModel):
    """Serialized information about a created house admin."""

    membership_id: int = Field(..., alias="membershipId")
    user_id: int = Field(..., alias="userId")
    username: str
    house_id: str = Field(..., alias="houseId")

    model_config = ConfigDict(populate_by_name=True)


class HouseCreateRequest(BaseModel):
    """Payload describing a new house to be created."""

    name: str = Field(..., min_length=1, max_length=128)
    id: str | None = Field(
        default=None,
        description="Legacy slug identifier. Will be derived from the name if omitted.",
        max_length=settings.MAX_HOUSE_ID_LENGTH,
    )
    rooms: list[dict[str, Any]] | None = Field(
        default_factory=list,
        description="Initial room definitions for the house.",
    )
    external_id: str | None = Field(
        default=None,
        description="Optional public identifier. Randomized if blank.",
        max_length=settings.MAX_HOUSE_ID_LENGTH,
    )

    model_config = ConfigDict()

    @field_validator("name")
    @classmethod
    def _clean_name(cls, value: str) -> str:
        cleaned = value.strip()
        if not cleaned:
            raise ValueError("name cannot be empty")
        return cleaned


class HouseCreateResponse(BaseModel):
    """Response returned after creating a house."""

    id: str
    name: str
    external_id: str = Field(..., alias="externalId")

    model_config = ConfigDict(populate_by_name=True)


<<<<<<< HEAD
=======
BOARD_CHOICES = tuple(sorted(node_builder.SUPPORTED_TARGETS))


>>>>>>> 6fcccbb4
class Ws2812ChannelConfig(BaseModel):
    index: int = Field(..., ge=0, le=1)
    enabled: bool = False
    gpio: Optional[int] = Field(default=None, ge=0, le=48)
    pixels: Optional[int] = Field(default=None, ge=0, le=4096)

    model_config = ConfigDict(extra="forbid")


class WhiteChannelConfig(BaseModel):
    index: int = Field(..., ge=0, le=3)
    enabled: bool = False
    gpio: Optional[int] = Field(default=None, ge=0, le=48)
    ledc_channel: Optional[int] = Field(default=None, alias="ledcChannel", ge=0, le=7)
    pwm_hz: Optional[int] = Field(default=None, alias="pwmHz", ge=1, le=50000)
    minimum: Optional[int] = Field(default=None, alias="minimum", ge=0, le=4095)
    maximum: Optional[int] = Field(default=None, alias="maximum", ge=0, le=4095)

    model_config = ConfigDict(extra="forbid", populate_by_name=True)


class RgbChannelConfig(BaseModel):
    index: int = Field(..., ge=0, le=3)
    enabled: bool = False
    pwm_hz: Optional[int] = Field(default=None, alias="pwmHz", ge=1, le=50000)
    ledc_mode: Optional[int] = Field(default=None, alias="ledcMode", ge=0, le=1)
    r_gpio: Optional[int] = Field(default=None, alias="rGpio", ge=0, le=48)
    r_ledc_ch: Optional[int] = Field(default=None, alias="rLedcChannel", ge=0, le=7)
    g_gpio: Optional[int] = Field(default=None, alias="gGpio", ge=0, le=48)
    g_ledc_ch: Optional[int] = Field(default=None, alias="gLedcChannel", ge=0, le=7)
    b_gpio: Optional[int] = Field(default=None, alias="bGpio", ge=0, le=48)
    b_ledc_ch: Optional[int] = Field(default=None, alias="bLedcChannel", ge=0, le=7)

    model_config = ConfigDict(extra="forbid", populate_by_name=True)


class PirSensorConfig(BaseModel):
    enabled: bool = False
    gpio: Optional[int] = Field(default=None, ge=0, le=48)

    model_config = ConfigDict(extra="forbid")


class NodeHardwareConfig(BaseModel):
    board: str = Field(default="esp32")
    ws2812: List[Ws2812ChannelConfig] = Field(default_factory=list)
    white: List[WhiteChannelConfig] = Field(default_factory=list)
    rgb: List[RgbChannelConfig] = Field(default_factory=list)
    pir: Optional[PirSensorConfig] = None
    overrides: Dict[str, Any] = Field(default_factory=dict)

    model_config = ConfigDict(extra="forbid")

    @field_validator("board")
    @classmethod
    def _validate_board(cls, value: str) -> str:
        normalized = value.lower().strip()
        if normalized not in node_builder.SUPPORTED_TARGETS:
            raise ValueError("Unsupported board")
        return normalized

    @field_validator("overrides")
    @classmethod
    def _validate_overrides(cls, value: Dict[str, Any]) -> Dict[str, Any]:
        cleaned: Dict[str, Any] = {}
        for key, raw in value.items():
            if not isinstance(key, str) or not key.startswith("CONFIG_"):
                raise ValueError("Override keys must start with CONFIG_")
            cleaned[key] = raw
        return cleaned


class NodeFactoryCreateRequest(BaseModel):
    count: int = Field(default=1, ge=1, le=50)
    display_name: Optional[str] = Field(default=None, alias="displayName")
    hardware: NodeHardwareConfig
    assign_house_slug: Optional[str] = Field(default=None, alias="assignHouseSlug")
    assign_room_id: Optional[str] = Field(default=None, alias="assignRoomId")
    assign_user_id: Optional[int] = Field(default=None, alias="assignUserId")
    assign_house_id: Optional[int] = Field(default=None, alias="assignHouseId")

    model_config = ConfigDict(populate_by_name=True)


class NodeFactoryCreatedNode(BaseModel):
    node_id: str = Field(..., alias="nodeId")
    download_id: str = Field(..., alias="downloadId")
    ota_token: str = Field(..., alias="otaToken")
    manifest_url: str = Field(..., alias="manifestUrl")
    metadata: Dict[str, Any]

    model_config = ConfigDict(populate_by_name=True)


class NodeFactoryCreateResponse(BaseModel):
    nodes: List[NodeFactoryCreatedNode]


<<<<<<< HEAD
=======
class CommandOutput(BaseModel):
    command: List[str]
    returncode: int
    stdout: str
    stderr: str
    cwd: str


class NodeFactoryBuildRequest(BaseModel):
    node_id: Optional[str] = Field(default=None, alias="nodeId")
    use_test_node: bool = Field(default=False, alias="useTestNode")
    regenerate_token: bool = Field(default=False, alias="regenerateToken")
    skip_build: bool = Field(default=False, alias="skipBuild")
    hardware: Optional[NodeHardwareConfig] = None
    ota_token: Optional[str] = Field(default=None, alias="otaToken")

    model_config = ConfigDict(populate_by_name=True)


class NodeFactoryBuildResponse(CommandOutput):
    node_id: str = Field(..., alias="nodeId")
    download_id: str = Field(..., alias="downloadId")
    manifest_url: str = Field(..., alias="manifestUrl")
    sdkconfig_path: str = Field(..., alias="sdkconfigPath")
    target: str
    metadata: Dict[str, Any]

    model_config = ConfigDict(populate_by_name=True)


class NodeFactoryFlashRequest(BaseModel):
    node_id: Optional[str] = Field(default=None, alias="nodeId")
    use_test_node: bool = Field(default=False, alias="useTestNode")
    port: str
    hardware: Optional[NodeHardwareConfig] = None
    ota_token: Optional[str] = Field(default=None, alias="otaToken")

    model_config = ConfigDict(populate_by_name=True)


class NodeFactoryUpdateRequest(BaseModel):
    firmware_version: str = Field(..., alias="firmwareVersion")

    model_config = ConfigDict(populate_by_name=True)


class NodeFactoryCommandResponse(CommandOutput):
    message: Optional[str] = None


>>>>>>> 6fcccbb4
class NodeFactoryRegistrationInfo(BaseModel):
    node_id: str = Field(..., alias="nodeId")
    download_id: str = Field(..., alias="downloadId")
    display_name: Optional[str] = Field(default=None, alias="displayName")
    board: Optional[str] = None
    assigned: bool
    house_slug: Optional[str] = Field(default=None, alias="houseSlug")
    room_id: Optional[str] = Field(default=None, alias="roomId")

    model_config = ConfigDict(populate_by_name=True)


class NodeFactoryListResponse(BaseModel):
    available: List[NodeFactoryRegistrationInfo]
    assigned: List[NodeFactoryRegistrationInfo]


def _hardware_to_metadata(config: NodeHardwareConfig) -> Dict[str, Any]:
    return config.model_dump(mode="python", by_alias=False, exclude_none=True)


<<<<<<< HEAD
=======
def _command_output(result: node_builder.CommandResult) -> CommandOutput:
    return CommandOutput(
        command=[str(part) for part in result.command],
        returncode=result.returncode,
        stdout=result.stdout or "",
        stderr=result.stderr or "",
        cwd=str(result.cwd),
    )

>>>>>>> 6fcccbb4

def _registration_summary(registration: NodeRegistration) -> NodeFactoryRegistrationInfo:
    metadata = registration.hardware_metadata or {}
    board = None
    if isinstance(metadata, dict):
        raw_board = metadata.get("board")
        if isinstance(raw_board, str):
            board = raw_board
    assigned = bool(registration.assigned_at or registration.house_slug or registration.room_id)
    return NodeFactoryRegistrationInfo(
        node_id=registration.node_id,
        download_id=registration.download_id,
        display_name=registration.display_name,
        board=board,
        assigned=assigned,
        house_slug=registration.house_slug,
        room_id=registration.room_id,
    )


def _get_house_row(session: Session, external_id: str, *, display_name: str) -> House:
    house = session.exec(select(House).where(House.external_id == external_id)).first()
    if house:
        if display_name and house.display_name != display_name:
            house.display_name = display_name
        return house
    house = House(display_name=display_name or external_id, external_id=external_id)
    session.add(house)
    session.flush()
    return house


def _ensure_unique_username(session: Session, username: str) -> None:
    existing = session.exec(select(User).where(User.username == username)).first()
    if existing:
        raise HTTPException(status.HTTP_409_CONFLICT, "Username already exists")


@router.post(
    "/houses",
    status_code=status.HTTP_201_CREATED,
    response_model=HouseCreateResponse,
)
def create_house(
    payload: HouseCreateRequest,
    current_user: User = Depends(require_admin),
    session: Session = Depends(get_session),
) -> HouseCreateResponse:
    name = payload.name.strip()

    raw_slug = (payload.id or "").strip() or name
    slug = registry.slugify(raw_slug)
    if not slug:
        slug = "house"
    if len(slug) > settings.MAX_HOUSE_ID_LENGTH:
        slug = slug[: settings.MAX_HOUSE_ID_LENGTH]

    existing_slugs = {
        registry.get_house_slug(house)
        for house in settings.DEVICE_REGISTRY
        if isinstance(house, dict)
    }
    if slug in existing_slugs:
        raise HTTPException(status.HTTP_409_CONFLICT, "House id already exists.")

    provided_external = (payload.external_id or "").strip()
    if provided_external:
        if len(provided_external) > settings.MAX_HOUSE_ID_LENGTH:
            raise HTTPException(
                status.HTTP_400_BAD_REQUEST,
                "External id exceeds maximum length.",
            )
        existing_external_ids = {
            registry.get_house_external_id(house)
            for house in settings.DEVICE_REGISTRY
            if isinstance(house, dict)
        }
        if provided_external in existing_external_ids:
            raise HTTPException(
                status.HTTP_409_CONFLICT,
                "House external id already exists.",
            )

    rooms_payload: list[dict[str, Any]] = []
    if payload.rooms:
        for entry in payload.rooms:
            if isinstance(entry, dict):
                rooms_payload.append(entry)

    new_house: Dict[str, Any] = {
        "id": slug,
        "name": name,
        "rooms": rooms_payload,
    }
    if provided_external:
        new_house["external_id"] = provided_external

    registry_list = registry.settings.DEVICE_REGISTRY
    registry_list.append(new_house)
    if settings.DEVICE_REGISTRY is not registry_list:
        settings.DEVICE_REGISTRY.append(new_house)

    registry.ensure_house_external_ids()
    registry.save_registry()

    external_id = registry.get_house_external_id(new_house)
    house_row = _get_house_row(
        session,
        external_id,
        display_name=name,
    )
    session.refresh(house_row)

    record_audit_event(
        session,
        actor=current_user,
        action="house_created",
        summary=f"Created house {name}",
        data={"slug": slug, "external_id": external_id},
        commit=True,
    )

    return HouseCreateResponse(id=slug, name=name, external_id=external_id)


@router.post(
    "/houses/{house_id}/rotate-id",
    response_model=RotateHouseIdResponse,
)
def rotate_house_id(
    house_id: str,
    payload: RotateHouseIdRequest,
    current_user: User = Depends(require_admin),
    session: Session = Depends(get_session),
) -> RotateHouseIdResponse:
    if not payload.confirm:
        raise HTTPException(status.HTTP_400_BAD_REQUEST, "Confirmation required")

    house_entry = registry.find_house(house_id)
    if not house_entry:
        raise HTTPException(status.HTTP_404_NOT_FOUND, "Unknown house")

    current_external = registry.get_house_external_id(house_entry)
    new_external = registry.rotate_house_external_id(house_id)

    display_name = str(
        house_entry.get("name") or house_entry.get("id") or new_external
    )
    house_row = _get_house_row(session, current_external, display_name=display_name)
    house_row.external_id = new_external

    record_audit_event(
        session,
        actor=current_user,
        action="house_id_rotated",
        summary=f"Rotated house id for {display_name}",
        data={"previous": current_external, "new": new_external},
        commit=True,
    )

    return RotateHouseIdResponse(house_id=current_external, new_id=new_external)


@router.post(
    "/houses/{house_id}/admins",
    status_code=status.HTTP_201_CREATED,
    response_model=HouseAdminResponse,
)
def create_house_admin(
    house_id: str,
    payload: HouseAdminCreateRequest,
    current_user: User = Depends(require_admin),
    session: Session = Depends(get_session),
) -> HouseAdminResponse:
    house_entry = registry.find_house(house_id)
    if not house_entry:
        raise HTTPException(status.HTTP_404_NOT_FOUND, "Unknown house")

    external_id = registry.get_house_external_id(house_entry)
    display_name = str(
        house_entry.get("name") or house_entry.get("id") or external_id
    )
    house_row = _get_house_row(session, external_id, display_name=display_name)

    username = payload.username.strip()
    _ensure_unique_username(session, username)

    user = create_user(session, username, payload.password, server_admin=False)

    membership = HouseMembership(
        user_id=user.id,
        house_id=house_row.id,
        role=HouseRole.ADMIN,
    )
    session.add(membership)
    session.flush()

    record_audit_event(
        session,
        actor=current_user,
        action="house_admin_created",
        summary=f"Created house admin {username}",
        data={"house": external_id, "user": username},
        commit=True,
    )

    session.refresh(membership)
    return HouseAdminResponse(
        membership_id=membership.id,
        user_id=user.id,
        username=user.username,
        house_id=external_id,
    )


@router.delete(
    "/accounts/{user_id}",
    status_code=status.HTTP_204_NO_CONTENT,
    response_model=None,
    response_class=Response,
)
def delete_account(
    user_id: int,
    current_user: User = Depends(require_admin),
    session: Session = Depends(get_session),
) -> None:
    user = session.get(User, user_id)
    if not user:
        raise HTTPException(status.HTTP_404_NOT_FOUND, "Account not found")

    if user.server_admin:
        remaining_admins = session.exec(
            select(func.count())
            .select_from(User)
            .where(User.server_admin.is_(True))
            .where(User.id != user_id)
        ).one()
        if not remaining_admins:
            raise HTTPException(
                status.HTTP_400_BAD_REQUEST,
                "Cannot remove the last server admin.",
            )

    if current_user.id == user_id:
        raise HTTPException(
            status.HTTP_400_BAD_REQUEST,
            "Cannot remove your own account.",
        )

    membership_ids = session.exec(
        select(HouseMembership.id).where(HouseMembership.user_id == user_id)
    ).all()
    membership_ids = [mid for mid in membership_ids if mid is not None]
    if membership_ids:
        session.exec(
            delete(RoomAccess).where(RoomAccess.membership_id.in_(membership_ids))
        )
        session.exec(
            delete(HouseMembership).where(HouseMembership.id.in_(membership_ids))
        )

    username = user.username
    was_server_admin = user.server_admin
    session.delete(user)

    record_audit_event(
        session,
        actor=current_user,
        action="account_removed",
        summary=f"Removed account {username}",
        data={
            "user": username,
            "server_admin": was_server_admin,
            "membership_ids": membership_ids,
        },
    )
    session.commit()


@router.get(
    "/node-factory/registrations",
    response_model=NodeFactoryListResponse,
)
def list_node_factory(
    current_user: User = Depends(require_admin),
    session: Session = Depends(get_session),
) -> NodeFactoryListResponse:
    registrations = session.exec(
        select(NodeRegistration).order_by(NodeRegistration.created_at)
    ).all()
    available: List[NodeFactoryRegistrationInfo] = []
    assigned: List[NodeFactoryRegistrationInfo] = []
    for registration in registrations:
        info = _registration_summary(registration)
        if info.assigned:
            assigned.append(info)
        else:
            available.append(info)
    return NodeFactoryListResponse(available=available, assigned=assigned)


@router.post(
    "/node-factory/registrations",
    status_code=status.HTTP_201_CREATED,
    response_model=NodeFactoryCreateResponse,
)
def create_node_factory_registrations(
    payload: NodeFactoryCreateRequest,
    current_user: User = Depends(require_admin),
    session: Session = Depends(get_session),
) -> NodeFactoryCreateResponse:
    metadata = _hardware_to_metadata(payload.hardware)
    metadata.setdefault("board", payload.hardware.board)
    entries = node_credentials.create_batch(
        session,
        payload.count,
        metadata=(metadata.copy() for _ in range(payload.count)),
    )

    created_nodes: List[NodeFactoryCreatedNode] = []
    node_ids: List[str] = []
    needs_commit = False
    base_display = (payload.display_name or "").strip()

    for index, entry in enumerate(entries, start=1):
        registration = entry.registration
        display_name = base_display
        if base_display:
            if payload.count > 1:
                display_name = f"{base_display} {index}"
            registration.display_name = display_name
            needs_commit = True

        registration.hardware_metadata = metadata.copy()
        needs_commit = True

        if (
            payload.assign_house_slug
            or payload.assign_room_id
            or payload.assign_user_id
            or payload.assign_house_id
        ):
            registration = node_credentials.claim_registration(
                session,
                registration.node_id,
                house_slug=payload.assign_house_slug,
                room_id=payload.assign_room_id,
                display_name=display_name or registration.display_name,
                assigned_user_id=payload.assign_user_id,
                assigned_house_id=payload.assign_house_id,
                hardware_metadata=metadata,
            )
        else:
            session.add(registration)

        manifest_url = f"{settings.PUBLIC_BASE}/firmware/{registration.download_id}/manifest.json"
        created_nodes.append(
            NodeFactoryCreatedNode(
                nodeId=registration.node_id,
                downloadId=registration.download_id,
                otaToken=entry.plaintext_token,
                manifestUrl=manifest_url,
                metadata=metadata.copy(),
            )
        )
        node_ids.append(registration.node_id)

    if needs_commit:
        session.commit()

    record_audit_event(
        session,
        actor=current_user,
        action="node_factory_created",
        summary=f"Generated {len(created_nodes)} node registrations",
        data={
            "nodes": node_ids,
            "board": metadata.get("board"),
        },
    )
    session.commit()

    return NodeFactoryCreateResponse(nodes=created_nodes)

<<<<<<< HEAD
=======

@router.post(
    "/node-factory/build",
    response_model=NodeFactoryBuildResponse,
)
def build_node_factory_firmware(
    payload: NodeFactoryBuildRequest,
    current_user: User = Depends(require_admin),
    session: Session = Depends(get_session),
) -> NodeFactoryBuildResponse:
    registration: Optional[NodeRegistration] = None
    metadata: Dict[str, Any]

    if payload.use_test_node:
        test_metadata = (
            _hardware_to_metadata(payload.hardware)
            if payload.hardware
            else {}
        )
        registration = node_builder.ensure_test_registration(
            session,
            metadata=test_metadata,
        )
        node_id = registration.node_id
        metadata = test_metadata or dict(registration.hardware_metadata or {})
    else:
        if not payload.node_id:
            raise HTTPException(status.HTTP_400_BAD_REQUEST, "nodeId is required")
        node_id = payload.node_id
        registration = node_credentials.get_registration_by_node_id(session, node_id)
        if registration is None:
            raise HTTPException(status.HTTP_404_NOT_FOUND, "Node not found")
        metadata = (
            _hardware_to_metadata(payload.hardware)
            if payload.hardware
            else dict(registration.hardware_metadata or {})
        )

    if payload.hardware:
        registration.hardware_metadata = metadata.copy()
        session.add(registration)
        session.commit()

    try:
        result = node_builder.build_individual_node(
            session,
            node_id,
            metadata=metadata,
            board=metadata.get("board"),
            regenerate_token=payload.regenerate_token,
            run_build=not payload.skip_build,
            ota_token=payload.ota_token,
        )
    except node_builder.NodeBuilderError as exc:
        raise HTTPException(status.HTTP_400_BAD_REQUEST, str(exc)) from exc

    command_output = _command_output(result)
    registration = node_credentials.get_registration_by_node_id(session, node_id)
    metadata_payload = metadata.copy()
    return NodeFactoryBuildResponse(
        nodeId=node_id,
        downloadId=result.download_id,
        manifestUrl=result.manifest_url,
        sdkconfigPath=str(result.sdkconfig_path),
        target=result.target,
        metadata=metadata_payload,
        **command_output.model_dump(),
    )


@router.post(
    "/node-factory/flash",
    response_model=NodeFactoryBuildResponse,
)
def flash_node_factory_firmware(
    payload: NodeFactoryFlashRequest,
    current_user: User = Depends(require_admin),
    session: Session = Depends(get_session),
) -> NodeFactoryBuildResponse:
    if payload.use_test_node:
        registration = node_builder.ensure_test_registration(
            session,
            metadata=(
                _hardware_to_metadata(payload.hardware)
                if payload.hardware
                else None
            ),
        )
        node_id = registration.node_id
        metadata = (
            _hardware_to_metadata(payload.hardware)
            if payload.hardware
            else dict(registration.hardware_metadata or {})
        )
    else:
        if not payload.node_id:
            raise HTTPException(status.HTTP_400_BAD_REQUEST, "nodeId is required")
        node_id = payload.node_id
        registration = node_credentials.get_registration_by_node_id(session, node_id)
        if registration is None:
            raise HTTPException(status.HTTP_404_NOT_FOUND, "Node not found")
        metadata = (
            _hardware_to_metadata(payload.hardware)
            if payload.hardware
            else dict(registration.hardware_metadata or {})
        )

    if payload.hardware:
        registration.hardware_metadata = metadata.copy()
        session.add(registration)
        session.commit()

    try:
        result = node_builder.first_time_flash(
            session,
            node_id,
            port=payload.port,
            metadata=metadata,
            board=metadata.get("board"),
            ota_token=payload.ota_token,
        )
    except node_builder.NodeBuilderError as exc:
        raise HTTPException(status.HTTP_400_BAD_REQUEST, str(exc)) from exc

    command_output = _command_output(result)
    return NodeFactoryBuildResponse(
        nodeId=node_id,
        downloadId=result.download_id,
        manifestUrl=result.manifest_url,
        sdkconfigPath=str(result.sdkconfig_path),
        target=result.target,
        metadata=metadata.copy(),
        **command_output.model_dump(),
    )


@router.post(
    "/node-factory/update-all",
    response_model=NodeFactoryCommandResponse,
)
def update_all_nodes_command(
    payload: NodeFactoryUpdateRequest,
    current_user: User = Depends(require_admin),
    session: Session = Depends(get_session),
) -> NodeFactoryCommandResponse:
    result = node_builder.update_all_nodes(payload.firmware_version)
    output = _command_output(result)
    message = (
        "Bulk firmware update completed"
        if result.returncode == 0
        else "Bulk firmware update failed"
    )
    record_audit_event(
        session,
        actor=current_user,
        action="node_factory_update_all",
        summary="Triggered updateAllNodes",
        data={
            "firmware_version": payload.firmware_version,
            "returncode": result.returncode,
        },
    )
    session.commit()
    return NodeFactoryCommandResponse(
        message=message,
        **output.model_dump(),
    )


__all__ = ["router"]
>>>>>>> 6fcccbb4
<|MERGE_RESOLUTION|>--- conflicted
+++ resolved
@@ -107,12 +107,6 @@
     model_config = ConfigDict(populate_by_name=True)
 
 
-<<<<<<< HEAD
-=======
-BOARD_CHOICES = tuple(sorted(node_builder.SUPPORTED_TARGETS))
-
-
->>>>>>> 6fcccbb4
 class Ws2812ChannelConfig(BaseModel):
     index: int = Field(..., ge=0, le=1)
     enabled: bool = False
@@ -211,59 +205,6 @@
     nodes: List[NodeFactoryCreatedNode]
 
 
-<<<<<<< HEAD
-=======
-class CommandOutput(BaseModel):
-    command: List[str]
-    returncode: int
-    stdout: str
-    stderr: str
-    cwd: str
-
-
-class NodeFactoryBuildRequest(BaseModel):
-    node_id: Optional[str] = Field(default=None, alias="nodeId")
-    use_test_node: bool = Field(default=False, alias="useTestNode")
-    regenerate_token: bool = Field(default=False, alias="regenerateToken")
-    skip_build: bool = Field(default=False, alias="skipBuild")
-    hardware: Optional[NodeHardwareConfig] = None
-    ota_token: Optional[str] = Field(default=None, alias="otaToken")
-
-    model_config = ConfigDict(populate_by_name=True)
-
-
-class NodeFactoryBuildResponse(CommandOutput):
-    node_id: str = Field(..., alias="nodeId")
-    download_id: str = Field(..., alias="downloadId")
-    manifest_url: str = Field(..., alias="manifestUrl")
-    sdkconfig_path: str = Field(..., alias="sdkconfigPath")
-    target: str
-    metadata: Dict[str, Any]
-
-    model_config = ConfigDict(populate_by_name=True)
-
-
-class NodeFactoryFlashRequest(BaseModel):
-    node_id: Optional[str] = Field(default=None, alias="nodeId")
-    use_test_node: bool = Field(default=False, alias="useTestNode")
-    port: str
-    hardware: Optional[NodeHardwareConfig] = None
-    ota_token: Optional[str] = Field(default=None, alias="otaToken")
-
-    model_config = ConfigDict(populate_by_name=True)
-
-
-class NodeFactoryUpdateRequest(BaseModel):
-    firmware_version: str = Field(..., alias="firmwareVersion")
-
-    model_config = ConfigDict(populate_by_name=True)
-
-
-class NodeFactoryCommandResponse(CommandOutput):
-    message: Optional[str] = None
-
-
->>>>>>> 6fcccbb4
 class NodeFactoryRegistrationInfo(BaseModel):
     node_id: str = Field(..., alias="nodeId")
     download_id: str = Field(..., alias="downloadId")
@@ -284,19 +225,6 @@
 def _hardware_to_metadata(config: NodeHardwareConfig) -> Dict[str, Any]:
     return config.model_dump(mode="python", by_alias=False, exclude_none=True)
 
-
-<<<<<<< HEAD
-=======
-def _command_output(result: node_builder.CommandResult) -> CommandOutput:
-    return CommandOutput(
-        command=[str(part) for part in result.command],
-        returncode=result.returncode,
-        stdout=result.stdout or "",
-        stderr=result.stderr or "",
-        cwd=str(result.cwd),
-    )
-
->>>>>>> 6fcccbb4
 
 def _registration_summary(registration: NodeRegistration) -> NodeFactoryRegistrationInfo:
     metadata = registration.hardware_metadata or {}
@@ -681,176 +609,3 @@
 
     return NodeFactoryCreateResponse(nodes=created_nodes)
 
-<<<<<<< HEAD
-=======
-
-@router.post(
-    "/node-factory/build",
-    response_model=NodeFactoryBuildResponse,
-)
-def build_node_factory_firmware(
-    payload: NodeFactoryBuildRequest,
-    current_user: User = Depends(require_admin),
-    session: Session = Depends(get_session),
-) -> NodeFactoryBuildResponse:
-    registration: Optional[NodeRegistration] = None
-    metadata: Dict[str, Any]
-
-    if payload.use_test_node:
-        test_metadata = (
-            _hardware_to_metadata(payload.hardware)
-            if payload.hardware
-            else {}
-        )
-        registration = node_builder.ensure_test_registration(
-            session,
-            metadata=test_metadata,
-        )
-        node_id = registration.node_id
-        metadata = test_metadata or dict(registration.hardware_metadata or {})
-    else:
-        if not payload.node_id:
-            raise HTTPException(status.HTTP_400_BAD_REQUEST, "nodeId is required")
-        node_id = payload.node_id
-        registration = node_credentials.get_registration_by_node_id(session, node_id)
-        if registration is None:
-            raise HTTPException(status.HTTP_404_NOT_FOUND, "Node not found")
-        metadata = (
-            _hardware_to_metadata(payload.hardware)
-            if payload.hardware
-            else dict(registration.hardware_metadata or {})
-        )
-
-    if payload.hardware:
-        registration.hardware_metadata = metadata.copy()
-        session.add(registration)
-        session.commit()
-
-    try:
-        result = node_builder.build_individual_node(
-            session,
-            node_id,
-            metadata=metadata,
-            board=metadata.get("board"),
-            regenerate_token=payload.regenerate_token,
-            run_build=not payload.skip_build,
-            ota_token=payload.ota_token,
-        )
-    except node_builder.NodeBuilderError as exc:
-        raise HTTPException(status.HTTP_400_BAD_REQUEST, str(exc)) from exc
-
-    command_output = _command_output(result)
-    registration = node_credentials.get_registration_by_node_id(session, node_id)
-    metadata_payload = metadata.copy()
-    return NodeFactoryBuildResponse(
-        nodeId=node_id,
-        downloadId=result.download_id,
-        manifestUrl=result.manifest_url,
-        sdkconfigPath=str(result.sdkconfig_path),
-        target=result.target,
-        metadata=metadata_payload,
-        **command_output.model_dump(),
-    )
-
-
-@router.post(
-    "/node-factory/flash",
-    response_model=NodeFactoryBuildResponse,
-)
-def flash_node_factory_firmware(
-    payload: NodeFactoryFlashRequest,
-    current_user: User = Depends(require_admin),
-    session: Session = Depends(get_session),
-) -> NodeFactoryBuildResponse:
-    if payload.use_test_node:
-        registration = node_builder.ensure_test_registration(
-            session,
-            metadata=(
-                _hardware_to_metadata(payload.hardware)
-                if payload.hardware
-                else None
-            ),
-        )
-        node_id = registration.node_id
-        metadata = (
-            _hardware_to_metadata(payload.hardware)
-            if payload.hardware
-            else dict(registration.hardware_metadata or {})
-        )
-    else:
-        if not payload.node_id:
-            raise HTTPException(status.HTTP_400_BAD_REQUEST, "nodeId is required")
-        node_id = payload.node_id
-        registration = node_credentials.get_registration_by_node_id(session, node_id)
-        if registration is None:
-            raise HTTPException(status.HTTP_404_NOT_FOUND, "Node not found")
-        metadata = (
-            _hardware_to_metadata(payload.hardware)
-            if payload.hardware
-            else dict(registration.hardware_metadata or {})
-        )
-
-    if payload.hardware:
-        registration.hardware_metadata = metadata.copy()
-        session.add(registration)
-        session.commit()
-
-    try:
-        result = node_builder.first_time_flash(
-            session,
-            node_id,
-            port=payload.port,
-            metadata=metadata,
-            board=metadata.get("board"),
-            ota_token=payload.ota_token,
-        )
-    except node_builder.NodeBuilderError as exc:
-        raise HTTPException(status.HTTP_400_BAD_REQUEST, str(exc)) from exc
-
-    command_output = _command_output(result)
-    return NodeFactoryBuildResponse(
-        nodeId=node_id,
-        downloadId=result.download_id,
-        manifestUrl=result.manifest_url,
-        sdkconfigPath=str(result.sdkconfig_path),
-        target=result.target,
-        metadata=metadata.copy(),
-        **command_output.model_dump(),
-    )
-
-
-@router.post(
-    "/node-factory/update-all",
-    response_model=NodeFactoryCommandResponse,
-)
-def update_all_nodes_command(
-    payload: NodeFactoryUpdateRequest,
-    current_user: User = Depends(require_admin),
-    session: Session = Depends(get_session),
-) -> NodeFactoryCommandResponse:
-    result = node_builder.update_all_nodes(payload.firmware_version)
-    output = _command_output(result)
-    message = (
-        "Bulk firmware update completed"
-        if result.returncode == 0
-        else "Bulk firmware update failed"
-    )
-    record_audit_event(
-        session,
-        actor=current_user,
-        action="node_factory_update_all",
-        summary="Triggered updateAllNodes",
-        data={
-            "firmware_version": payload.firmware_version,
-            "returncode": result.returncode,
-        },
-    )
-    session.commit()
-    return NodeFactoryCommandResponse(
-        message=message,
-        **output.model_dump(),
-    )
-
-
-__all__ = ["router"]
->>>>>>> 6fcccbb4
