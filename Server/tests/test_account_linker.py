from copy import deepcopy
import sys
from pathlib import Path

import pytest
from sqlmodel import select

PROJECT_ROOT = Path(__file__).resolve().parents[1]
if str(PROJECT_ROOT) not in sys.path:
    sys.path.insert(0, str(PROJECT_ROOT))

from app import database, node_credentials, registry
from app.account_linker import AccountLinker
from app.auth.models import (
    House,
    HouseMembership,
    HouseRole,
    NodeCredential as NodeCredentialModel,
    NodeRegistration,
)
from app.auth.service import create_user, init_auth_storage
from app.config import settings


@pytest.fixture()
def account_env(tmp_path, monkeypatch):
    original_registry = deepcopy(settings.DEVICE_REGISTRY)
    original_db_url = settings.AUTH_DB_URL

    test_registry = [
        {
            "id": "test-house",
            "name": "Test House",
            "external_id": "test-house",
            "rooms": [],
        }
    ]

    monkeypatch.setattr(settings, "DEVICE_REGISTRY", deepcopy(test_registry))
    monkeypatch.setattr(registry.settings, "DEVICE_REGISTRY", settings.DEVICE_REGISTRY)
    monkeypatch.setattr(registry, "save_registry", lambda: None)

    db_path = tmp_path / "auth.sqlite3"
    db_url = f"sqlite:///{db_path}"
    database.reset_session_factory(db_url)
    monkeypatch.setattr(settings, "AUTH_DB_URL", db_url)

    init_auth_storage()

    yield

    monkeypatch.setattr(settings, "DEVICE_REGISTRY", original_registry)
    monkeypatch.setattr(registry.settings, "DEVICE_REGISTRY", original_registry)
    database.reset_session_factory(original_db_url)
    monkeypatch.setattr(settings, "AUTH_DB_URL", original_db_url)


def _create_membership(session, user_id: int) -> int:
    house = session.exec(select(House).where(House.external_id == "test-house")).first()
    if house is None:
        house = House(display_name="Test House", external_id="test-house")
        session.add(house)
        session.commit()
        session.refresh(house)
    membership = HouseMembership(user_id=user_id, house_id=house.id, role=HouseRole.ADMIN)
    session.add(membership)
    session.commit()
    session.refresh(membership)
    return membership.house_id


def _create_registration(session) -> NodeRegistration:
    batch = node_credentials.create_batch(session, 1)
    return batch[0].registration


def test_handle_credentials_links_user(account_env):
    linker = AccountLinker()
    with database.SessionLocal() as session:
        user = create_user(session, "alice", "wonderland", server_admin=False)
        house_id = _create_membership(session, user.id)
        registration = _create_registration(session)
        node_id = registration.node_id
        # ensure registration persisted for assertions later
        session.refresh(registration)
        user_id = user.id
    result = linker.handle_credentials(node_id, "alice", "wonderland")
    assert result is not None
    with database.SessionLocal() as session:
        refreshed = node_credentials.get_registration_by_node_id(session, node_id)
        assert refreshed is not None
        assert refreshed.assigned_user_id == user_id
        assert refreshed.assigned_house_id == house_id
        assert refreshed.account_username == "alice"
        assert refreshed.account_password_hash is not None
        assert refreshed.account_credentials_received_at is not None
        assert refreshed.account_password_hash != "wonderland"


def test_handle_credentials_rejects_invalid_password(account_env):
    linker = AccountLinker()
    with database.SessionLocal() as session:
        user = create_user(session, "bob", "builder", server_admin=False)
        _create_membership(session, user.id)
        registration = _create_registration(session)
        node_id = registration.node_id
        session.refresh(registration)
    result = linker.handle_credentials(node_id, "bob", "wrongpass")
    assert result is None
    with database.SessionLocal() as session:
        refreshed = node_credentials.get_registration_by_node_id(session, node_id)
        assert refreshed is not None
        assert refreshed.account_username is None
        assert refreshed.assigned_user_id is None


def test_handle_credentials_migrates_between_users(account_env):
    linker = AccountLinker()
    with database.SessionLocal() as session:
        legacy_owner = create_user(session, "legacy-owner", "oldpass", server_admin=False)
        new_owner = create_user(session, "new-owner", "newpass", server_admin=False)
        legacy_owner_id = legacy_owner.id
        new_owner_id = new_owner.id

        legacy_house = House(display_name="Legacy House", external_id="legacy-house")
        session.add(legacy_house)
        session.commit()
        session.refresh(legacy_house)

        membership_legacy = HouseMembership(
            user_id=legacy_owner.id,
            house_id=legacy_house.id,
            role=HouseRole.ADMIN,
        )
        session.add(membership_legacy)
        session.commit()

        new_house_id = _create_membership(session, new_owner_id)

        registration = _create_registration(session)
        node_id = registration.node_id
        registration.assigned_user_id = legacy_owner_id
        registration.assigned_house_id = legacy_house.id
        registration.house_slug = legacy_house.external_id
        registration.room_id = "living"
        registration.display_name = "Legacy Node"
        session.add(registration)
        session.commit()
        session.refresh(registration)

        credential_row = NodeCredentialModel(
            node_id=node_id,
            house_slug=legacy_house.external_id,
            room_id="living",
            display_name="Legacy Node",
            download_id=registration.download_id,
            token_hash=registration.token_hash,
        )
        session.add(credential_row)
        session.commit()

    settings.DEVICE_REGISTRY.append(
        {
            "id": "legacy-house",
            "name": "Legacy House",
            "external_id": "legacy-house",
            "rooms": [
                {
                    "id": "living",
                    "name": "Living Room",
                    "nodes": [
                        {"id": node_id, "name": "Legacy Node"},
                    ],
                }
            ],
        }
    )

    result = linker.handle_credentials(node_id, "new-owner", "newpass")
    assert result is not None

    with database.SessionLocal() as session:
        refreshed = node_credentials.get_registration_by_node_id(session, node_id)
        assert refreshed is not None
        assert refreshed.assigned_user_id == new_owner_id
        assert refreshed.assigned_house_id == new_house_id
        assert refreshed.room_id is None
        assert refreshed.house_slug == "test-house"
        assert node_credentials.get_by_node_id(session, node_id) is None

    house_entry, room_entry, node_entry = registry.find_node(node_id)
    assert house_entry is not None
    assert registry.get_house_external_id(house_entry) == "test-house"
    assert room_entry is None
    assert isinstance(node_entry, dict)
    assert node_entry.get("id") == node_id

    legacy_entry = next(
        (house for house in settings.DEVICE_REGISTRY if house.get("id") == "legacy-house"),
        None,
    )
    if legacy_entry:
        for room in legacy_entry.get("rooms", []):
            for node in room.get("nodes", []) or []:
                assert node.get("id") != node_id


def test_handle_credentials_recreates_missing_registration(account_env):
    linker = AccountLinker()
    with database.SessionLocal() as session:
        owner = create_user(session, "recover", "secret", server_admin=False)
        house_id = _create_membership(session, owner.id)
        user_id = owner.id

        registration = _create_registration(session)
        node_id = registration.node_id
        download_id = registration.download_id
        token_hash = registration.token_hash
        session.refresh(registration)

        credential_row = NodeCredentialModel(
            node_id=node_id,
            house_slug="test-house",
            room_id="den",
            display_name="Recovered Node",
            download_id=download_id,
            token_hash=token_hash,
        )
        session.add(credential_row)
        session.commit()

        session.delete(registration)
        session.commit()

    settings.DEVICE_REGISTRY[0]["rooms"] = [
        {
            "id": "den",
            "name": "Den",
            "nodes": [
                {"id": node_id, "name": "Recovered Node"},
            ],
        }
    ]

    result = linker.handle_credentials(node_id, "recover", "secret")
    assert result is not None

    with database.SessionLocal() as session:
        refreshed = node_credentials.get_registration_by_node_id(session, node_id)
        assert refreshed is not None
        assert refreshed.assigned_user_id == user_id
        assert refreshed.assigned_house_id == house_id
        assert refreshed.room_id is None
        assert refreshed.house_slug == "test-house"
        assert node_credentials.get_by_node_id(session, node_id) is None

    house_entry, room_entry, node_entry = registry.find_node(node_id)
    assert house_entry is not None
    assert registry.get_house_external_id(house_entry) == "test-house"
    assert room_entry is None
    assert isinstance(node_entry, dict)
<<<<<<< HEAD
    assert node_entry.get("id") == node_id


def test_handle_credentials_after_deletion(account_env):
    linker = AccountLinker()
    with database.SessionLocal() as session:
        legacy_owner = create_user(session, "legacy", "oldpass", server_admin=False)
        new_owner = create_user(session, "return", "newpass", server_admin=False)
        new_owner_id = new_owner.id

        legacy_house = House(display_name="Legacy House", external_id="legacy-house")
        session.add(legacy_house)
        session.commit()
        session.refresh(legacy_house)

        membership_legacy = HouseMembership(
            user_id=legacy_owner.id,
            house_id=legacy_house.id,
            role=HouseRole.ADMIN,
        )
        session.add(membership_legacy)
        session.commit()

        new_house_id = _create_membership(session, new_owner.id)

        registration = _create_registration(session)
        node_id = registration.node_id
        registration.assigned_user_id = legacy_owner.id
        registration.assigned_house_id = legacy_house.id
        registration.house_slug = legacy_house.external_id
        registration.room_id = "office"
        registration.display_name = "Returning Node"
        registration.assigned_at = registration.created_at
        session.add(registration)
        session.commit()
        session.refresh(registration)

        credential_row = NodeCredentialModel(
            node_id=node_id,
            house_slug=legacy_house.external_id,
            room_id="office",
            display_name="Returning Node",
            download_id=registration.download_id,
            token_hash=registration.token_hash,
        )
        session.add(credential_row)
        session.commit()

        node_credentials.delete_credentials(session, node_id)

        refreshed = node_credentials.get_registration_by_node_id(session, node_id)
        assert refreshed is not None
        assert refreshed.assigned_user_id is None
        assert refreshed.assigned_house_id is None
        assert refreshed.house_slug is None
        assert refreshed.room_id is None
        assert refreshed.account_username is None
        assert refreshed.account_password_hash is None
        assert refreshed.account_credentials_received_at is None
        assert refreshed.assigned_at is None
        assert node_credentials.get_by_node_id(session, node_id) is None

    result = linker.handle_credentials(node_id, "return", "newpass")
    assert result is not None

    with database.SessionLocal() as session:
        reassigned = node_credentials.get_registration_by_node_id(session, node_id)
        assert reassigned is not None
        assert reassigned.assigned_user_id == new_owner_id
        assert reassigned.assigned_house_id == new_house_id
        assert reassigned.room_id is None
        assert reassigned.house_slug == "test-house"
        assert node_credentials.get_by_node_id(session, node_id) is None

    house_entry, room_entry, node_entry = registry.find_node(node_id)
    assert house_entry is not None
    assert registry.get_house_external_id(house_entry) == "test-house"
    assert room_entry is None
    assert isinstance(node_entry, dict)
=======
>>>>>>> a96bb3f5
    assert node_entry.get("id") == node_id<|MERGE_RESOLUTION|>--- conflicted
+++ resolved
@@ -259,9 +259,7 @@
     assert registry.get_house_external_id(house_entry) == "test-house"
     assert room_entry is None
     assert isinstance(node_entry, dict)
-<<<<<<< HEAD
     assert node_entry.get("id") == node_id
-
 
 def test_handle_credentials_after_deletion(account_env):
     linker = AccountLinker()
@@ -339,6 +337,4 @@
     assert registry.get_house_external_id(house_entry) == "test-house"
     assert room_entry is None
     assert isinstance(node_entry, dict)
-=======
->>>>>>> a96bb3f5
     assert node_entry.get("id") == node_id