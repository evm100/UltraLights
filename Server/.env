--- conflicted
+++ resolved
@@ -18,11 +18,7 @@
 # Hostname used for TLS validation (should match the certificate).
 BROKER_HOST=lights.evm100.org
 # Optionally override the network address we dial (e.g. local IP or tunnel).
-<<<<<<< HEAD
-BROKER_CONNECT_HOST=
-=======
 BROKER_CONNECT_HOST=127.0.0.1
->>>>>>> ad57583e
 BROKER_PORT=8883
 BROKER_USERNAME=uluser
 BROKER_PASSWORD=ulpwd
